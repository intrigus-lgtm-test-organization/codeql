/**
 * Provides classes modeling security-relevant aspects of the `django` PyPI package.
 * See https://www.djangoproject.com/.
 */

private import python
private import semmle.python.dataflow.new.DataFlow
private import semmle.python.dataflow.new.RemoteFlowSources
private import semmle.python.dataflow.new.TaintTracking
private import semmle.python.Concepts
private import semmle.python.ApiGraphs
private import semmle.python.frameworks.PEP249
private import semmle.python.frameworks.Stdlib
private import semmle.python.regex
private import semmle.python.frameworks.internal.PoorMansFunctionResolution
private import semmle.python.frameworks.internal.SelfRefMixin
private import semmle.python.frameworks.internal.InstanceTaintStepsHelper

/**
 * INTERNAL: Do not use.
 *
 * Provides models for the `django` PyPI package.
 * See https://www.djangoproject.com/.
 */
module Django {
  /** Provides models for the `django.views` module */
  module Views {
    /**
     * Provides models for the `django.views.generic.View` class and subclasses.
     *
     * See
     *  - https://docs.djangoproject.com/en/3.1/topics/class-based-views/
     *  - https://docs.djangoproject.com/en/3.1/ref/class-based-views/
     */
    module View {
      /**
       * An `API::Node` representing the `django.views.generic.View` class or any subclass
       * that has explicitly been modeled in the CodeQL libraries.
       */
      abstract class ModeledSubclass extends API::Node {
        override string toString() { result = this.(API::Node).toString() }
      }

      /** A Django view subclass in the `django` package. */
      private class DjangoViewSubclassesInDjango extends ModeledSubclass {
        DjangoViewSubclassesInDjango() {
          exists(string moduleName, string className |
            // canonical definition
            this =
              API::moduleImport("django")
                  .getMember("views")
                  .getMember("generic")
                  .getMember(moduleName)
                  .getMember(className)
            or
            // aliases from `django.views.generic`
            this =
              API::moduleImport("django")
                  .getMember("views")
                  .getMember("generic")
                  .getMember(className)
          |
            moduleName = "base" and
            className in ["RedirectView", "TemplateView", "View"]
            or
            moduleName = "dates" and
            className in [
                "ArchiveIndexView", "DateDetailView", "DayArchiveView", "MonthArchiveView",
                "TodayArchiveView", "WeekArchiveView", "YearArchiveView"
              ]
            or
            moduleName = "detail" and
            className = "DetailView"
            or
            moduleName = "edit" and
            className in ["CreateView", "DeleteView", "FormView", "UpdateView"]
            or
            moduleName = "list" and
            className = "ListView"
          )
          or
          // `django.views.View` alias
          this = API::moduleImport("django").getMember("views").getMember("View")
        }
      }

      /** Gets a reference to the `django.views.generic.View` class or any subclass. */
      API::Node subclassRef() { result = any(ModeledSubclass subclass).getASubclass*() }
    }
  }

  /** Provides models for django forms (defined in the `django.forms` module) */
  module Forms {
    /**
     * Provides models for the `django.forms.forms.BaseForm` class and subclasses. This
     * is usually used by the `django.forms.forms.Form` class, which is also available
     * under the more commonly used alias `django.forms.Form`.
     *
     * See https://docs.djangoproject.com/en/3.1/ref/forms/api/
     */
    module Form {
      /**
       * An `API::Node` representing the `django.forms.forms.BaseForm` class or any subclass
       * that has explicitly been modeled in the CodeQL libraries.
       */
      abstract class ModeledSubclass extends API::Node {
        override string toString() { result = this.(API::Node).toString() }
      }

      /** A Django form subclass in the `django` package. */
      private class DjangoFormSubclassesInDjango extends ModeledSubclass {
        DjangoFormSubclassesInDjango() {
          // canonical definition
          this =
            API::moduleImport("django")
                .getMember("forms")
                .getMember("forms")
                .getMember(["BaseForm", "Form"])
          or
          this =
            API::moduleImport("django")
                .getMember("forms")
                .getMember("models")
                .getMember(["BaseModelForm", "ModelForm"])
          or
          // aliases from `django.forms`
          this =
            API::moduleImport("django")
                .getMember("forms")
                .getMember(["BaseForm", "Form", "BaseModelForm", "ModelForm"])
          or
          // other Form subclasses defined in Django
          this =
            API::moduleImport("django")
                .getMember("contrib")
                .getMember("admin")
                .getMember("forms")
                .getMember(["AdminAuthenticationForm", "AdminPasswordChangeForm"])
          or
          this =
            API::moduleImport("django")
                .getMember("contrib")
                .getMember("admin")
                .getMember("helpers")
                .getMember("ActionForm")
          or
          this =
            API::moduleImport("django")
                .getMember("contrib")
                .getMember("admin")
                .getMember("views")
                .getMember("main")
                .getMember("ChangeListSearchForm")
          or
          this =
            API::moduleImport("django")
                .getMember("contrib")
                .getMember("auth")
                .getMember("forms")
                .getMember([
                    "PasswordResetForm", "UserChangeForm", "SetPasswordForm",
                    "AdminPasswordChangeForm", "PasswordChangeForm", "AuthenticationForm",
                    "UserCreationForm"
                  ])
          or
          this =
            API::moduleImport("django")
                .getMember("contrib")
                .getMember("flatpages")
                .getMember("forms")
                .getMember("FlatpageForm")
          or
          this =
            API::moduleImport("django")
                .getMember("forms")
                .getMember("formsets")
                .getMember("ManagementForm")
          or
          this =
            API::moduleImport("django")
                .getMember("forms")
                .getMember("models")
                .getMember(["ModelForm", "BaseModelForm"])
        }
      }

      /** Gets a reference to the `django.forms.forms.BaseForm` class or any subclass. */
      API::Node subclassRef() { result = any(ModeledSubclass subclass).getASubclass*() }
    }

    /**
     * Provides models for the `django.forms.fields.Field` class and subclasses. This is
     * also available under the more commonly used alias `django.forms.Field`.
     *
     * See https://docs.djangoproject.com/en/3.1/ref/forms/fields/
     */
    module Field {
      /**
       * An `API::Node` representing the `django.forms.fields.Field` class or any subclass
       * that has explicitly been modeled in the CodeQL libraries.
       */
      abstract class ModeledSubclass extends API::Node {
        override string toString() { result = this.(API::Node).toString() }
      }

      /** A Django field subclass in the `django` package. */
      private class DjangoFieldSubclassesInDjango extends ModeledSubclass {
        DjangoFieldSubclassesInDjango() {
          exists(string moduleName, string className |
            // canonical definition
            this =
              API::moduleImport("django")
                  .getMember("forms")
                  .getMember(moduleName)
                  .getMember(className)
            or
            // aliases from `django.forms`
            this = API::moduleImport("django").getMember("forms").getMember(className)
          |
            moduleName = "fields" and
            className in [
                "Field",
                // Known subclasses
                "BooleanField", "IntegerField", "CharField", "SlugField", "DateTimeField",
                "EmailField", "DateField", "TimeField", "DurationField", "DecimalField",
                "FloatField", "GenericIPAddressField", "UUIDField", "JSONField", "FilePathField",
                "NullBooleanField", "URLField", "TypedChoiceField", "FileField", "ImageField",
                "RegexField", "ChoiceField", "MultipleChoiceField", "ComboField", "MultiValueField",
                "SplitDateTimeField", "TypedMultipleChoiceField", "BaseTemporalField"
              ]
            or
            // Known subclasses from `django.forms.models`
            moduleName = "models" and
            className in ["ModelChoiceField", "ModelMultipleChoiceField", "InlineForeignKeyField"]
          )
          or
          // other Field subclasses defined in Django
          this =
            API::moduleImport("django")
                .getMember("contrib")
                .getMember("auth")
                .getMember("forms")
                .getMember(["ReadOnlyPasswordHashField", "UsernameField"])
          or
          this =
            API::moduleImport("django")
                .getMember("contrib")
                .getMember("gis")
                .getMember("forms")
                .getMember("fields")
                .getMember([
                    "GeometryCollectionField", "GeometryField", "LineStringField",
                    "MultiLineStringField", "MultiPointField", "MultiPolygonField", "PointField",
                    "PolygonField"
                  ])
          or
          this =
            API::moduleImport("django")
                .getMember("contrib")
                .getMember("postgres")
                .getMember("forms")
                .getMember("array")
                .getMember(["SimpleArrayField", "SplitArrayField"])
          or
          this =
            API::moduleImport("django")
                .getMember("contrib")
                .getMember("postgres")
                .getMember("forms")
                .getMember("hstore")
                .getMember("HStoreField")
          or
          this =
            API::moduleImport("django")
                .getMember("contrib")
                .getMember("postgres")
                .getMember("forms")
                .getMember("ranges")
                .getMember([
                    "BaseRangeField", "DateRangeField", "DateTimeRangeField", "DecimalRangeField",
                    "IntegerRangeField"
                  ])
          or
          this =
            API::moduleImport("django")
                .getMember("forms")
                .getMember("models")
                .getMember(["InlineForeignKeyField", "ModelChoiceField", "ModelMultipleChoiceField"])
        }
      }

      /** Gets a reference to the `django.forms.fields.Field` class or any subclass. */
      API::Node subclassRef() { result = any(ModeledSubclass subclass).getASubclass*() }
    }
  }

  /**
   * Provides models for the `django.utils.datastructures.MultiValueDict` class
   *
   * See
   * - https://docs.djangoproject.com/en/3.0/ref/request-response/#django.http.QueryDict (subclass that has proper docs)
   * - https://www.kite.com/python/docs/django.utils.datastructures.MultiValueDict
   */
  module MultiValueDict {
    /** Gets a reference to the `django.utils.datastructures.MultiValueDict` class. */
    private API::Node classRef() {
      result =
        API::moduleImport("django")
            .getMember("utils")
            .getMember("datastructures")
            .getMember("MultiValueDict")
    }

    /**
     * A source of instances of `django.utils.datastructures.MultiValueDict`, extend this class to model new instances.
     *
     * This can include instantiations of the class, return values from function
     * calls, or a special parameter that will be set when functions are called by an external
     * library.
     *
     * Use the predicate `MultiValueDict::instance()` to get references to instances of `django.utils.datastructures.MultiValueDict`.
     */
    abstract class InstanceSource extends DataFlow::LocalSourceNode { }

    /** A direct instantiation of `django.utils.datastructures.MultiValueDict`. */
    private class ClassInstantiation extends InstanceSource, DataFlow::CallCfgNode {
      ClassInstantiation() { this = classRef().getACall() }
    }

    /** Gets a reference to an instance of `django.utils.datastructures.MultiValueDict`. */
    private DataFlow::TypeTrackingNode instance(DataFlow::TypeTracker t) {
      t.start() and
      result instanceof InstanceSource
      or
      exists(DataFlow::TypeTracker t2 | result = instance(t2).track(t2, t))
    }

    /** Gets a reference to an instance of `django.utils.datastructures.MultiValueDict`. */
    DataFlow::Node instance() { instance(DataFlow::TypeTracker::end()).flowsTo(result) }

    /**
     * Taint propagation for `django.utils.datastructures.MultiValueDict`.
     */
    private class InstanceTaintSteps extends InstanceTaintStepsHelper {
      InstanceTaintSteps() { this = "django.utils.datastructures.MultiValueDict" }

      override DataFlow::Node getInstance() { result = instance() }

      override string getAttributeName() { none() }

      override string getMethodName() {
        result in ["getlist", "lists", "popitem", "dict", "urlencode"]
      }

      override string getAsyncMethodName() { none() }
    }

    /**
     * Extra taint propagation for `django.utils.datastructures.MultiValueDict`, not covered by `InstanceTaintSteps`.
     */
    private class AdditionalTaintStep extends TaintTracking::AdditionalTaintStep {
      override predicate step(DataFlow::Node nodeFrom, DataFlow::Node nodeTo) {
        // class instantiation
        exists(ClassInstantiation call |
          nodeFrom = call.getArg(0) and
          nodeTo = call
        )
      }
    }
  }

  /**
   * Provides models for the `django.contrib.auth.models.User` class
   *
   * See https://docs.djangoproject.com/en/3.2/ref/contrib/auth/#user-model.
   */
  module User {
    /**
     * A source of instances of `django.contrib.auth.models.User`, extend this class to model new instances.
     *
     * This can include instantiations of the class, return values from function
     * calls, or a special parameter that will be set when functions are called by an external
     * library.
     *
     * Use the predicate `User::instance()` to get references to instances of `django.contrib.auth.models.User`.
     */
    abstract class InstanceSource extends DataFlow::LocalSourceNode { }

    /** Gets a reference to an instance of `django.contrib.auth.models.User`. */
    private DataFlow::TypeTrackingNode instance(DataFlow::TypeTracker t) {
      t.start() and
      result instanceof InstanceSource
      or
      exists(DataFlow::TypeTracker t2 | result = instance(t2).track(t2, t))
    }

    /** Gets a reference to an instance of `django.contrib.auth.models.User`. */
    DataFlow::Node instance() { instance(DataFlow::TypeTracker::end()).flowsTo(result) }

    /**
     * Taint propagation for `django.contrib.auth.models.User`.
     */
    private class InstanceTaintSteps extends InstanceTaintStepsHelper {
      InstanceTaintSteps() { this = "django.contrib.auth.models.User" }

      override DataFlow::Node getInstance() { result = instance() }

      override string getAttributeName() {
        result in ["username", "first_name", "last_name", "email"]
      }

      override string getMethodName() { none() }

      override string getAsyncMethodName() { none() }
    }
  }

  /**
   * Provides models for the `django.core.files.uploadedfile.UploadedFile` class
   *
   * See https://docs.djangoproject.com/en/3.0/ref/files/uploads/#django.core.files.uploadedfile.UploadedFile.
   */
  module UploadedFile {
    /**
     * A source of instances of `django.core.files.uploadedfile.UploadedFile`, extend this class to model new instances.
     *
     * This can include instantiations of the class, return values from function
     * calls, or a special parameter that will be set when functions are called by an external
     * library.
     *
     * Use the predicate `UploadedFile::instance()` to get references to instances of `django.core.files.uploadedfile.UploadedFile`.
     */
    abstract class InstanceSource extends DataFlow::LocalSourceNode { }

    /** Gets a reference to an instance of `django.core.files.uploadedfile.UploadedFile`. */
    private DataFlow::TypeTrackingNode instance(DataFlow::TypeTracker t) {
      t.start() and
      result instanceof InstanceSource
      or
      exists(DataFlow::TypeTracker t2 | result = instance(t2).track(t2, t))
    }

    /** Gets a reference to an instance of `django.core.files.uploadedfile.UploadedFile`. */
    DataFlow::Node instance() { instance(DataFlow::TypeTracker::end()).flowsTo(result) }

    /**
     * Taint propagation for `django.core.files.uploadedfile.UploadedFile`.
     */
    private class InstanceTaintSteps extends InstanceTaintStepsHelper {
      InstanceTaintSteps() { this = "django.core.files.uploadedfile.UploadedFile" }

      override DataFlow::Node getInstance() { result = instance() }

      override string getAttributeName() {
        result in [
            "content_type", "content_type_extra", "content_type_extra", "charset", "name", "file"
          ]
      }

      override string getMethodName() { none() }

      override string getAsyncMethodName() { none() }
    }

    /** A file-like object instance that originates from a `UploadedFile`. */
    class UploadedFileFileLikeInstances extends Stdlib::FileLikeObject::InstanceSource {
      UploadedFileFileLikeInstances() { this.(DataFlow::AttrRead).accesses(instance(), "file") }
    }
  }

  /**
   * Provides models for the `django.urls.ResolverMatch` class
   *
   * See https://docs.djangoproject.com/en/3.0/ref/urlresolvers/#django.urls.ResolverMatch.
   */
  module ResolverMatch {
    /**
     * A source of instances of `django.urls.ResolverMatch`, extend this class to model new instances.
     *
     * This can include instantiations of the class, return values from function
     * calls, or a special parameter that will be set when functions are called by an external
     * library.
     *
     * Use the predicate `ResolverMatch::instance()` to get references to instances of `django.urls.ResolverMatch`.
     */
    abstract class InstanceSource extends DataFlow::LocalSourceNode { }

    /** Gets a reference to an instance of `django.urls.ResolverMatch`. */
    private DataFlow::TypeTrackingNode instance(DataFlow::TypeTracker t) {
      t.start() and
      result instanceof InstanceSource
      or
      exists(DataFlow::TypeTracker t2 | result = instance(t2).track(t2, t))
    }

    /** Gets a reference to an instance of `django.urls.ResolverMatch`. */
    DataFlow::Node instance() { instance(DataFlow::TypeTracker::end()).flowsTo(result) }

    /**
     * Taint propagation for `django.urls.ResolverMatch`.
     */
    private class InstanceTaintSteps extends InstanceTaintStepsHelper {
      InstanceTaintSteps() { this = "django.urls.ResolverMatch" }

      override DataFlow::Node getInstance() { result = instance() }

      override string getAttributeName() { result in ["args", "kwargs"] }

      override string getMethodName() { none() }

      override string getAsyncMethodName() { none() }
    }
  }
}

/**
 * INTERNAL: Do not use.
 *
 * Provides models for the `django` PyPI package (that we are not quite ready to publicly expose yet).
 * See https://www.djangoproject.com/.
 */
module PrivateDjango {
  // ---------------------------------------------------------------------------
  // django
  // ---------------------------------------------------------------------------
  /** Gets a reference to the `django` module. */
  API::Node django() { result = API::moduleImport("django") }

  /** DEPRECATED: Alias for `DjangoImpl` */
  deprecated module django = DjangoImpl;

  /** Provides models for the `django` module. */
  module DjangoImpl {
    // -------------------------------------------------------------------------
    // django.db
    // -------------------------------------------------------------------------
    /** Gets a reference to the `django.db` module. */
    API::Node db() { result = django().getMember("db") }

    /**
     * `django.db` implements PEP249, providing ways to execute SQL statements against a database.
     */
    private class DjangoDb extends PEP249::PEP249ModuleApiNode {
      DjangoDb() { this = API::moduleImport("django").getMember("db") }
    }

    /** DEPRECATED: Alias for `DB` */
    deprecated module db = DB;

    /** Provides models for the `django.db` module. */
    module DB {
      /** Gets a reference to the `django.db.connection` object. */
      API::Node connection() { result = db().getMember("connection") }

      /** A `django.db.connection` is a PEP249 compliant DB connection. */
      class DjangoDbConnection extends PEP249::Connection::InstanceSource {
        DjangoDbConnection() { this = connection().getAUse() }
      }

      // -------------------------------------------------------------------------
      // django.db.models
      // -------------------------------------------------------------------------
      /** Gets a reference to the `django.db.models` module. */
      API::Node models() { result = db().getMember("models") }

      /** DEPRECATED: Alias for `Models` */
      deprecated module models = Models;

      /** Provides models for the `django.db.models` module. */
      module Models {
        /**
         * Provides models for the `django.db.models.Model` class and subclasses.
         *
         * See https://docs.djangoproject.com/en/3.1/topics/db/models/.
         */
        module Model {
          /** Gets a reference to the `django.db.models.Model` class or any subclass. */
          API::Node subclassRef() {
            result =
              API::moduleImport("django")
                  .getMember("db")
                  .getMember("models")
                  .getMember("Model")
                  .getASubclass*()
            or
            result =
              API::moduleImport("django")
                  .getMember("db")
                  .getMember("models")
                  .getMember("base")
                  .getMember("Model")
                  .getASubclass*()
            or
            result =
              API::moduleImport("polymorphic")
                  .getMember("models")
                  .getMember("PolymorphicModel")
                  .getASubclass*()
          }

          /**
           * A source of instances of `django.db.models.Model` class or any subclass, extend this class to model new instances.
           *
           * This can include instantiations of the class, return values from function
           * calls, or a special parameter that will be set when functions are called by an external
           * library.
           *
           * Use the predicate `Model::instance()` to get references to instances of `django.db.models.Model` class or any subclass.
           */
          abstract class InstanceSource extends DataFlow::LocalSourceNode {
            /** Gets the model class that this is an instance source of. */
            abstract API::Node getModelClass();

            /** Holds if this instance-source is fetching data from the DB. */
            abstract predicate isDbFetch();
          }

          /** A direct instantiation of `django.db.models.Model` class or any subclass. */
          private class ClassInstantiation extends InstanceSource, DataFlow::CallCfgNode {
            API::Node modelClass;

            ClassInstantiation() {
              modelClass = subclassRef() and
              this = modelClass.getACall()
            }

            override API::Node getModelClass() { result = modelClass }

            override predicate isDbFetch() { none() }
          }

          /** A method call on a query-set or manager that returns an instance of a django model. */
          private class QuerySetMethod extends InstanceSource, DataFlow::CallCfgNode {
            API::Node modelClass;
            string methodName;

            QuerySetMethod() {
              modelClass = subclassRef() and
              methodName in ["get", "create", "earliest", "latest", "first", "last"] and
              this = [manager(modelClass), querySet(modelClass)].getMember(methodName).getACall()
            }

            override API::Node getModelClass() { result = modelClass }

            override predicate isDbFetch() { not methodName = "create" }
          }

          /**
           * A method call on a query-set or manager that returns a collection
           * containing instances of a django model.
           */
          class QuerySetMethodInstanceCollection extends DataFlow::CallCfgNode {
            API::Node modelClass;
            string methodName;

            QuerySetMethodInstanceCollection() {
              modelClass = subclassRef() and
              this = querySetReturningMethod(modelClass, methodName).getACall() and
              not methodName in ["none", "datetimes", "dates", "values", "values_list"]
              or
              // TODO: When we have flow-summaries, we should be able to model `values` and `values_list`
              // Potentially by doing `synthetic ===store of list element==> <Model>.objects`, and then
              // `.all()` just keeps that content, and `.first()` will do a read step (of the list element).
              //
              // So for `Model.objects.filter().exclude().first()` we would have
              // 1: <Synthetic node for Model> ===store of list element==> Model.objects
              // 2: Model.objects ==> Model.objects.filter()
              // 3: Model.objects.filter() ==> Model.objects.filter().exclude()
              // 4: Model.objects.filter().exclude() ===read of list element==> Model.objects.filter().exclude().first()
              //
              // This also means that `.none()` could clear contents. Right now we
              // think that the result of `Model.objects.none().all()` can contain
              // Model objects, but it will be empty due to the `.none()` part. Not
              // that this is important, since no-one would need to write
              // `.none().all()` code anyway, but it would be cool to be able to model it properly :D
              //
              //
              // The big benefit is for how we could then model `values`/`values_list`. For example,
              // `Model.objects.value_list(name, description)` would result in (for the attribute description)
              // 0: <Synthetic node for Model> -- [attr description]
              // 1: ==> Model.objects [ListElement, attr description]
              // 2: ==> .value_list(...) [ListElement, TupleIndex 1]
              //
              // but for now, we just model a store step directly from the synthetic
              // node to the method call.
              //
              // extra method on query-set/manager that does _not_ return a query-set,
              // but a collection of instances.
              modelClass = subclassRef() and
              methodName in ["iterator", "bulk_create"] and
              this = [manager(modelClass), querySet(modelClass)].getMember(methodName).getACall()
            }

            /** Gets the model class that this is an instance source of. */
            API::Node getModelClass() { result = modelClass }

            /** Holds if this instance-source is fetching data from the DB. */
            predicate isDbFetch() { not methodName = "bulk_create" }
          }

          /**
           * A method call on a query-set or manager that returns a dictionary
           * containing instances of a django models as the values.
           */
          class QuerySetMethodInstanceDictValue extends DataFlow::CallCfgNode {
            API::Node modelClass;

            QuerySetMethodInstanceDictValue() {
              modelClass = subclassRef() and
              this = [manager(modelClass), querySet(modelClass)].getMember("in_bulk").getACall()
            }

            /** Gets the model class that this is an instance source of. */
            API::Node getModelClass() { result = modelClass }

            /** Holds if this instance-source is fetching data from the DB. */
            predicate isDbFetch() { any() }
          }

          /**
           * Gets a reference to an instance of `django.db.models.Model` class or any subclass,
           * where `modelClass` specifies the class.
           */
          private DataFlow::TypeTrackingNode instance(DataFlow::TypeTracker t, API::Node modelClass) {
            t.start() and
            modelClass = result.(InstanceSource).getModelClass()
            or
            exists(DataFlow::TypeTracker t2 | result = instance(t2, modelClass).track(t2, t))
          }

          /**
           * Gets a reference to an instance of `django.db.models.Model` class or any subclass,
           * where `modelClass` specifies the class.
           */
          DataFlow::Node instance(API::Node modelClass) {
            instance(DataFlow::TypeTracker::end(), modelClass).flowsTo(result)
          }
        }

        /**
         * Gets a reference to the Manager (django.db.models.Manager) for the django Model `modelClass`,
         * accessed by `<modelClass>.objects`.
         */
        API::Node manager(API::Node modelClass) {
          modelClass = Model::subclassRef() and
          result = modelClass.getMember("objects")
        }

        /**
         * Gets a method with `name` that returns a QuerySet.
         * This method can originate on a QuerySet or a Manager.
         * `modelClass` specifies the django Model that this query-set originates from.
         *
         * See https://docs.djangoproject.com/en/3.1/ref/models/querysets/
         */
        API::Node querySetReturningMethod(API::Node modelClass, string name) {
          name in [
              "none", "all", "filter", "exclude", "complex_filter", "union", "intersection",
              "difference", "select_for_update", "select_related", "prefetch_related", "order_by",
              "distinct", "reverse", "defer", "only", "using", "annotate", "extra", "raw",
              "datetimes", "dates", "values", "values_list", "alias"
            ] and
          result = [manager(modelClass), querySet(modelClass)].getMember(name)
          or
          name = "get_queryset" and
          result = manager(modelClass).getMember(name)
        }

        /**
         * Gets a reference to a QuerySet (django.db.models.query.QuerySet).
         * `modelClass` specifies the django Model that this query-set originates from.
         *
         * See https://docs.djangoproject.com/en/3.1/ref/models/querysets/
         */
        API::Node querySet(API::Node modelClass) {
          result = querySetReturningMethod(modelClass, _).getReturn()
        }

        /** Gets a reference to the `django.db.models.expressions` module. */
        API::Node expressions() { result = models().getMember("expressions") }

        /** DEPRECATED: Alias for `Expressions` */
        deprecated module expressions = Expressions;

        /** Provides models for the `django.db.models.expressions` module. */
        module Expressions {
          /** Provides models for the `django.db.models.expressions.RawSql` class. */
          module RawSql {
            /**
             * Gets an reference to the `django.db.models.expressions.RawSQL` class.
             */
            API::Node classRef() {
              result = expressions().getMember("RawSQL")
              or
              // Commonly used alias
              result = models().getMember("RawSQL")
            }

            /**
             * Gets an instance of the `django.db.models.expressions.RawSQL` class,
             * that was initiated with the SQL represented by `sql`.
             */
            private DataFlow::TypeTrackingNode instance(DataFlow::TypeTracker t, DataFlow::Node sql) {
              t.start() and
              exists(DataFlow::CallCfgNode c | result = c |
                c = classRef().getACall() and
                c.getArg(0) = sql
              )
              or
              exists(DataFlow::TypeTracker t2 | result = instance(t2, sql).track(t2, t))
            }

            /**
             * Gets an instance of the `django.db.models.expressions.RawSQL` class,
             * that was initiated with the SQL represented by `sql`.
             */
            DataFlow::Node instance(DataFlow::Node sql) {
              instance(DataFlow::TypeTracker::end(), sql).flowsTo(result)
            }
          }

          /** DEPRECATED: Alias for RawSql */
          deprecated module RawSQL = RawSql;
        }

        /** This internal module provides data-flow modeling of Django ORM. */
        private module OrmDataflow {
          private import semmle.python.dataflow.new.internal.DataFlowPrivate::Orm

          /** Gets the (AST) class of the Django model class `modelClass`. */
          Class getModelClassClass(API::Node modelClass) {
            result.getParent() = modelClass.getAUse().asExpr().(ClassExpr) and
            modelClass = Model::subclassRef()
          }

          /** A synthetic node representing the data for an Django ORM model saved in a DB. */
          class SyntheticDjangoOrmModelNode extends SyntheticOrmModelNode {
            API::Node modelClass;

            SyntheticDjangoOrmModelNode() { this.getClass() = getModelClassClass(modelClass) }

            /** Gets the API node for this Django model class. */
            API::Node getModelClass() { result = modelClass }
          }

          /**
           * Gets a synthetic node where the data in the attribute `fieldName` can flow
           * to, when a DB store is made on `subModel`, taking ORM inheritance into
           * account.
           *
           * If `fieldName` is defined in class `base`, the results will include the
           * synthetic node for `base` itself, the synthetic node for `subModel`, as
           * well as all the classes in-between (in the class hierarchy).
           */
          SyntheticDjangoOrmModelNode nodeToStoreIn(API::Node subModel, string fieldName) {
            exists(Class base, API::Node baseModel, API::Node resultModel |
              baseModel = Model::subclassRef() and
              resultModel = Model::subclassRef() and
              baseModel.getASubclass*() = subModel and
              base = getModelClassClass(baseModel) and
              exists(Variable v |
                base.getBody().getAnItem().(AssignStmt).defines(v) and
                v.getId() = fieldName
              )
            |
              baseModel.getASubclass*() = resultModel and
              resultModel.getASubclass*() = subModel and
              result.getModelClass() = resultModel
            )
          }

          /**
           * Gets the synthetic node where data could be loaded from, when a fetch is
           * made on `modelClass`.
           *
           * In vanilla Django inheritance, this is simply the model itself, but if a
           * model is based on `polymorphic.models.PolymorphicModel`, a fetch of the
           * base-class can also yield instances of its subclasses.
           */
          SyntheticDjangoOrmModelNode nodeToLoadFrom(API::Node modelClass) {
            result.getModelClass() = modelClass
            or
            exists(API::Node polymorphicModel |
              polymorphicModel =
                API::moduleImport("polymorphic").getMember("models").getMember("PolymorphicModel")
            |
              polymorphicModel.getASubclass+() = modelClass and
              modelClass.getASubclass+() = result.getModelClass()
            )
          }

          /** Additional data-flow steps for Django ORM models. */
          class DjangOrmSteps extends AdditionalOrmSteps {
            override predicate storeStep(
              DataFlow::Node nodeFrom, DataFlow::Content c, DataFlow::Node nodeTo
            ) {
              // attribute value from constructor call -> object created
              exists(DataFlow::CallCfgNode call, string fieldName |
                // Note: Currently only supports kwargs, which should by far be the most
                // common way to do things. We _should_ investigate how often
                // positional-args are used.
                call = Model::subclassRef().getACall() and
                nodeFrom = call.getArgByName(fieldName) and
                c.(DataFlow::AttributeContent).getAttribute() = fieldName and
                nodeTo = call
              )
              or
              // attribute store in `<Model>.objects.create`, `get_or_create`, and `update_or_create`
              // see https://docs.djangoproject.com/en/4.0/ref/models/querysets/#create
              // see https://docs.djangoproject.com/en/4.0/ref/models/querysets/#get-or-create
              // see https://docs.djangoproject.com/en/4.0/ref/models/querysets/#update-or-create
              // TODO: This does currently not handle values passed in the `defaults` dictionary
              exists(
                DataFlow::CallCfgNode call, API::Node modelClass, string fieldName,
                string methodName
              |
                modelClass = Model::subclassRef() and
                methodName in ["create", "get_or_create", "update_or_create"] and
                call = modelClass.getMember("objects").getMember(methodName).getACall() and
                nodeFrom = call.getArgByName(fieldName) and
                c.(DataFlow::AttributeContent).getAttribute() = fieldName and
                (
                  // -> object created
                  (
                    methodName = "create" and nodeTo = call
                    or
                    // TODO: for these two methods, the result is a tuple `(<Model>, bool)`,
                    // which we need flow-summaries to model properly
                    methodName in ["get_or_create", "update_or_create"] and none()
                  )
                  or
                  // -> DB store on synthetic node
                  nodeTo = nodeToStoreIn(modelClass, fieldName)
                )
              )
              or
              // attribute store in `<Model>.objects.[<QuerySet>].update()` -> synthetic
              // see https://docs.djangoproject.com/en/4.0/ref/models/querysets/#update
              exists(DataFlow::CallCfgNode call, API::Node modelClass, string fieldName |
                call = [manager(modelClass), querySet(modelClass)].getMember("update").getACall() and
                nodeFrom = call.getArgByName(fieldName) and
                c.(DataFlow::AttributeContent).getAttribute() = fieldName and
                nodeTo = nodeToStoreIn(modelClass, fieldName)
              )
              or
              // synthetic -> method-call that returns collection of ORM models (all/filter/...)
              exists(API::Node modelClass |
                nodeFrom = nodeToLoadFrom(modelClass) and
                nodeTo.(Model::QuerySetMethodInstanceCollection).getModelClass() = modelClass and
                nodeTo.(Model::QuerySetMethodInstanceCollection).isDbFetch() and
                c instanceof DataFlow::ListElementContent
              )
              or
              // synthetic -> method-call that returns dictionary with ORM models as values
              exists(API::Node modelClass |
                nodeFrom = nodeToLoadFrom(modelClass) and
                nodeTo.(Model::QuerySetMethodInstanceDictValue).getModelClass() = modelClass and
                nodeTo.(Model::QuerySetMethodInstanceDictValue).isDbFetch() and
                c instanceof DataFlow::DictionaryElementAnyContent
              )
            }

            override predicate jumpStep(DataFlow::Node nodeFrom, DataFlow::Node nodeTo) {
              // save -> synthetic
              exists(API::Node modelClass, DataFlow::MethodCallNode saveCall |
                // TODO: The `nodeTo` should be restricted more, such that flow to
                // base-classes are only for the fields that are defined in the
                // base-class... but only passing on flow for a specific attribute requires flow-summaries,
                // so we can do
                // `obj (in obj.save call) ==read of attr==> synthetic attr on base-class ==store of attr==> synthetic for base-class`
                nodeTo = nodeToStoreIn(modelClass, _) and
                saveCall.calls(Model::instance(modelClass), "save") and
                nodeFrom = saveCall.getObject()
              )
              or
              // synthetic -> method-call that returns single ORM model (get/first/...)
              exists(API::Node modelClass |
                nodeFrom = nodeToLoadFrom(modelClass) and
                nodeTo.(Model::InstanceSource).getModelClass() = modelClass and
                nodeTo.(Model::InstanceSource).isDbFetch()
              )
            }
          }
        }
      }
    }

    /**
     * A call to the `annotate` function on a model using a `RawSQL` argument.
     *
     * TODO: Consider reworking this to use taint tracking.
     *
     * See https://docs.djangoproject.com/en/3.1/ref/models/querysets/#annotate
     */
    private class ObjectsAnnotate extends SqlExecution::Range, DataFlow::CallCfgNode {
      DataFlow::Node sql;

      ObjectsAnnotate() {
<<<<<<< HEAD
        this = django::db::models::querySetReturningMethod(_, "annotate").getACall() and
        django::db::models::expressions::RawSQL::instance(sql) in [
=======
        this = DjangoImpl::DB::Models::querySetReturningMethod("annotate").getACall() and
        DjangoImpl::DB::Models::Expressions::RawSql::instance(sql) in [
>>>>>>> b45f56ac
            this.getArg(_), this.getArgByName(_)
          ]
      }

      override DataFlow::Node getSql() { result = sql }
    }

    /**
     * A call to the `alias` function on a model using a `RawSQL` argument.
     *
     * See https://docs.djangoproject.com/en/3.2/ref/models/querysets/#alias
     */
    private class ObjectsAlias extends SqlExecution::Range, DataFlow::CallCfgNode {
      DataFlow::Node sql;

      ObjectsAlias() {
<<<<<<< HEAD
        this = django::db::models::querySetReturningMethod(_, "alias").getACall() and
        django::db::models::expressions::RawSQL::instance(sql) in [
=======
        this = DjangoImpl::DB::Models::querySetReturningMethod("alias").getACall() and
        DjangoImpl::DB::Models::Expressions::RawSql::instance(sql) in [
>>>>>>> b45f56ac
            this.getArg(_), this.getArgByName(_)
          ]
      }

      override DataFlow::Node getSql() { result = sql }
    }

    /**
     * A call to the `raw` function on a model.
     *
     * See
     * - https://docs.djangoproject.com/en/3.1/topics/db/sql/#django.db.models.Manager.raw
     * - https://docs.djangoproject.com/en/3.1/ref/models/querysets/#raw
     */
    private class ObjectsRaw extends SqlExecution::Range, DataFlow::CallCfgNode {
<<<<<<< HEAD
      ObjectsRaw() { this = django::db::models::querySetReturningMethod(_, "raw").getACall() }
=======
      ObjectsRaw() { this = DjangoImpl::DB::Models::querySetReturningMethod("raw").getACall() }
>>>>>>> b45f56ac

      override DataFlow::Node getSql() { result = this.getArg(0) }
    }

    /**
     * A call to the `extra` function on a model.
     *
     * See https://docs.djangoproject.com/en/3.1/ref/models/querysets/#extra
     */
    private class ObjectsExtra extends SqlExecution::Range, DataFlow::CallCfgNode {
<<<<<<< HEAD
      ObjectsExtra() { this = django::db::models::querySetReturningMethod(_, "extra").getACall() }
=======
      ObjectsExtra() { this = DjangoImpl::DB::Models::querySetReturningMethod("extra").getACall() }
>>>>>>> b45f56ac

      override DataFlow::Node getSql() {
        result in [
            this.getArg([0, 1, 3, 4]), this.getArgByName(["select", "where", "tables", "order_by"])
          ]
      }
    }

    // -------------------------------------------------------------------------
    // django.urls
    // -------------------------------------------------------------------------
    /** Gets a reference to the `django.urls` module. */
    API::Node urls() { result = django().getMember("urls") }

    /** DEPRECATED: Alias for `Urls` */
    deprecated module urls = Urls;

    /** Provides models for the `django.urls` module */
    module Urls {
      /**
       * Gets a reference to the `django.urls.path` function.
       * See https://docs.djangoproject.com/en/3.0/ref/urls/#path
       */
      API::Node path() { result = urls().getMember("path") }

      /**
       * Gets a reference to the `django.urls.re_path` function.
       * See https://docs.djangoproject.com/en/3.0/ref/urls/#re_path
       */
      API::Node re_path() { result = urls().getMember("re_path") }
    }

    // -------------------------------------------------------------------------
    // django.conf
    // -------------------------------------------------------------------------
    /** Gets a reference to the `django.conf` module. */
    API::Node conf() { result = django().getMember("conf") }

    /** DEPRECATED: Alias for `Conf` */
    deprecated module conf = Conf;

    /** Provides models for the `django.conf` module */
    module Conf {
      /** DEPRECATED: Alias for `ConfUrls` */
      deprecated module conf_urls = ConfUrls;

      /** Provides models for the `django.conf.urls` module */
      module ConfUrls {
        // -------------------------------------------------------------------------
        // django.conf.urls
        // -------------------------------------------------------------------------
        // NOTE: had to rename due to shadowing rules in QL
        /** Gets a reference to the `django.conf.urls` module. */
        API::Node conf_urls() { result = conf().getMember("urls") }

        /**
         * Gets a reference to the `django.conf.urls.url` function.
         *
         * See https://docs.djangoproject.com/en/1.11/ref/urls/#django.conf.urls.url
         */
        API::Node url() { result = conf_urls().getMember("url") }
      }
    }

    // -------------------------------------------------------------------------
    // django.http
    // -------------------------------------------------------------------------
    /** Gets a reference to the `django.http` module. */
    API::Node http() { result = django().getMember("http") }

    /** DEPRECATED: Alias for `Http` */
    deprecated module http = Http;

    /** Provides models for the `django.http` module */
    module Http {
      // ---------------------------------------------------------------------------
      // django.http.request
      // ---------------------------------------------------------------------------
      /** Gets a reference to the `django.http.request` module. */
      API::Node request() { result = http().getMember("request") }

      /** DEPRECATED: Alias for `Request` */
      deprecated module request = Request;

      /** Provides models for the `django.http.request` module. */
      module Request {
        /**
         * Provides models for the `django.http.request.HttpRequest` class
         *
         * See https://docs.djangoproject.com/en/3.0/ref/request-response/#httprequest-objects
         */
        module HttpRequest {
          /** Gets a reference to the `django.http.request.HttpRequest` class. */
          API::Node classRef() {
            result = request().getMember("HttpRequest")
            or
            // handle django.http.HttpRequest alias
            result = http().getMember("HttpRequest")
          }

          /**
           * A source of instances of `django.http.request.HttpRequest`, extend this class to model new instances.
           *
           * This can include instantiations of the class, return values from function
           * calls, or a special parameter that will be set when functions are called by an external
           * library.
           *
           * Use `django::http::request::HttpRequest::instance()` predicate to get
           * references to instances of `django.http.request.HttpRequest`.
           */
          abstract class InstanceSource extends DataFlow::Node { }

          /** Gets a reference to an instance of `django.http.request.HttpRequest`. */
          private DataFlow::TypeTrackingNode instance(DataFlow::TypeTracker t) {
            t.start() and
            result instanceof InstanceSource
            or
            exists(DataFlow::TypeTracker t2 | result = instance(t2).track(t2, t))
          }

          /** Gets a reference to an instance of `django.http.request.HttpRequest`. */
          DataFlow::Node instance() { instance(DataFlow::TypeTracker::end()).flowsTo(result) }

          /**
           * Taint propagation for `django.http.request.HttpRequest`.
           */
          private class InstanceTaintSteps extends InstanceTaintStepsHelper {
            InstanceTaintSteps() { this = "django.http.request.HttpRequest" }

            override DataFlow::Node getInstance() { result = instance() }

            override string getAttributeName() {
              result in [
                  // str / bytes
                  "body", "path", "path_info", "method", "encoding", "content_type",
                  // django.http.QueryDict
                  "GET", "POST",
                  // dict[str, str]
                  "content_params", "COOKIES",
                  // dict[str, Any]
                  "META",
                  // HttpHeaders (case insensitive dict-like)
                  "headers",
                  // MultiValueDict[str, UploadedFile]
                  "FILES",
                  // django.urls.ResolverMatch
                  "resolver_match"
                ]
              // TODO: Handle that a HttpRequest is iterable
            }

            override string getMethodName() {
              result in ["get_full_path", "get_full_path_info", "read", "readline", "readlines"]
            }

            override string getAsyncMethodName() { none() }
          }

          /**
           * Extra taint propagation for `django.http.request.HttpRequest`, not covered by `InstanceTaintSteps`.
           */
          private class AdditionalTaintStep extends TaintTracking::AdditionalTaintStep {
            override predicate step(DataFlow::Node nodeFrom, DataFlow::Node nodeTo) {
              // special handling of the `build_absolute_uri` method, see
              // https://docs.djangoproject.com/en/3.0/ref/request-response/#django.http.HttpRequest.build_absolute_uri
              exists(DataFlow::AttrRead attr, DataFlow::CallCfgNode call, DataFlow::Node instance |
                instance = DjangoImpl::Http::Request::HttpRequest::instance() and
                attr.getObject() = instance
              |
                attr.getAttributeName() = "build_absolute_uri" and
                nodeTo.(DataFlow::CallCfgNode).getFunction() = attr and
                call = nodeTo and
                (
                  not exists(call.getArg(_)) and
                  not exists(call.getArgByName(_)) and
                  nodeFrom = instance
                  or
                  nodeFrom = call.getArg(0)
                  or
                  nodeFrom = call.getArgByName("location")
                )
              )
            }
          }

          /** An attribute read on an django request that is a `MultiValueDict` instance. */
          private class DjangoHttpRequestMultiValueDictInstances extends Django::MultiValueDict::InstanceSource {
            DjangoHttpRequestMultiValueDictInstances() {
              this.(DataFlow::AttrRead).getObject() = instance() and
              this.(DataFlow::AttrRead).getAttributeName() in ["GET", "POST", "FILES"]
            }
          }

          /** An attribute read on an django request that is a `ResolverMatch` instance. */
          private class DjangoHttpRequestResolverMatchInstances extends Django::ResolverMatch::InstanceSource {
            DjangoHttpRequestResolverMatchInstances() {
              this.(DataFlow::AttrRead).getObject() = instance() and
              this.(DataFlow::AttrRead).getAttributeName() = "resolver_match"
            }
          }

          /** An `UploadedFile` instance that originates from a django request. */
          private class DjangoHttpRequestUploadedFileInstances extends Django::UploadedFile::InstanceSource {
            DjangoHttpRequestUploadedFileInstances() {
              // TODO: this currently only works in local-scope, since writing type-trackers for
              // this is a little too much effort. Once API-graphs are available for more
              // things, we can rewrite this.
              //
              // TODO: This approach for identifying member-access is very adhoc, and we should
              // be able to do something more structured for providing modeling of the members
              // of a container-object.
              //
              // dicts
              exists(DataFlow::AttrRead files, DataFlow::Node dict |
                files.accesses(instance(), "FILES") and
                (
                  dict = files
                  or
                  dict.(DataFlow::MethodCallNode).calls(files, "dict")
                )
              |
                this.asCfgNode().(SubscriptNode).getObject() = dict.asCfgNode()
                or
                this.(DataFlow::MethodCallNode).calls(dict, "get")
              )
              or
              // getlist
              exists(DataFlow::AttrRead files, DataFlow::MethodCallNode getlistCall |
                files.accesses(instance(), "FILES") and
                getlistCall.calls(files, "getlist") and
                this.asCfgNode().(SubscriptNode).getObject() = getlistCall.asCfgNode()
              )
            }
          }
        }
      }

      // -------------------------------------------------------------------------
      // django.http.response
      // -------------------------------------------------------------------------
      /** Gets a reference to the `django.http.response` module. */
      API::Node response() { result = http().getMember("response") }

      /** DEPRECATED: Alias for `Response` */
      deprecated module response = Response;

      /** Provides models for the `django.http.response` module */
      module Response {
        /**
         * Provides models for the `django.http.response.HttpResponse` class
         *
         * See https://docs.djangoproject.com/en/3.1/ref/request-response/#django.http.HttpResponse.
         */
        module HttpResponse {
          /** Gets a reference to the `django.http.response.HttpResponse` class. */
          API::Node baseClassRef() {
            result = response().getMember("HttpResponse")
            or
            // Handle `django.http.HttpResponse` alias
            result = http().getMember("HttpResponse")
          }

          /** Gets a reference to the `django.http.response.HttpResponse` class or any subclass. */
          API::Node classRef() { result = baseClassRef().getASubclass*() }

          /**
           * A source of instances of `django.http.response.HttpResponse`, extend this class to model new instances.
           *
           * This can include instantiations of the class, return values from function
           * calls, or a special parameter that will be set when functions are called by an external
           * library.
           *
           * Use the predicate `HttpResponse::instance()` to get references to instances of `django.http.response.HttpResponse`.
           */
          abstract class InstanceSource extends HTTP::Server::HttpResponse::Range, DataFlow::Node {
          }

          /** A direct instantiation of `django.http.response.HttpResponse`. */
          private class ClassInstantiation extends InstanceSource, DataFlow::CallCfgNode {
            ClassInstantiation() { this = classRef().getACall() }

            override DataFlow::Node getBody() {
              result in [this.getArg(0), this.getArgByName("content")]
            }

            // How to support the `headers` argument here?
            override DataFlow::Node getMimetypeOrContentTypeArg() {
              result in [this.getArg(1), this.getArgByName("content_type")]
            }

            override string getMimetypeDefault() { result = "text/html" }
          }

          /** Gets a reference to an instance of `django.http.response.HttpResponse`. */
          private DataFlow::TypeTrackingNode instance(DataFlow::TypeTracker t) {
            t.start() and
            result instanceof InstanceSource
            or
            exists(DataFlow::TypeTracker t2 | result = instance(t2).track(t2, t))
          }

          /** Gets a reference to an instance of `django.http.response.HttpResponse`. */
          DataFlow::Node instance() { instance(DataFlow::TypeTracker::end()).flowsTo(result) }
        }

        // ---------------------------------------------------------------------------
        // HttpResponse subclasses
        // see https://docs.djangoproject.com/en/3.1/ref/request-response/#httpresponse-subclasses
        // ---------------------------------------------------------------------------
        /**
         * Provides models for the `django.http.response.HttpResponseRedirect` class
         *
         * See https://docs.djangoproject.com/en/3.1/ref/request-response/#django.http.HttpResponseRedirect.
         */
        module HttpResponseRedirect {
          /** Gets a reference to the `django.http.response.HttpResponseRedirect` class. */
          API::Node baseClassRef() {
            result = response().getMember("HttpResponseRedirect")
            or
            // Handle `django.http.HttpResponseRedirect` alias
            result = http().getMember("HttpResponseRedirect")
          }

          /** Gets a reference to a subclass of the `django.http.response.HttpResponseRedirect` class. */
          API::Node classRef() { result = baseClassRef().getASubclass*() }

          /**
           * A source of instances of `django.http.response.HttpResponseRedirect`, extend this class to model new instances.
           *
           * This can include instantiations of the class, return values from function
           * calls, or a special parameter that will be set when functions are called by an external
           * library.
           *
           * Use the predicate `HttpResponseRedirect::instance()` to get references to instances of `django.http.response.HttpResponseRedirect`.
           */
          abstract class InstanceSource extends HttpResponse::InstanceSource,
            HTTP::Server::HttpRedirectResponse::Range, DataFlow::Node { }

          /** A direct instantiation of `django.http.response.HttpResponseRedirect`. */
          private class ClassInstantiation extends InstanceSource, DataFlow::CallCfgNode {
            ClassInstantiation() { this = classRef().getACall() }

            override DataFlow::Node getBody() {
              // note that even though browsers like Chrome usually doesn't fetch the
              // content of a redirect, it is possible to observe the body (for example,
              // with cURL).
              result in [this.getArg(1), this.getArgByName("content")]
            }

            override DataFlow::Node getRedirectLocation() {
              result in [this.getArg(0), this.getArgByName("redirect_to")]
            }

            // How to support the `headers` argument here?
            override DataFlow::Node getMimetypeOrContentTypeArg() { none() }

            override string getMimetypeDefault() { result = "text/html" }
          }

          /** Gets a reference to an instance of `django.http.response.HttpResponseRedirect`. */
          private DataFlow::TypeTrackingNode instance(DataFlow::TypeTracker t) {
            t.start() and
            result instanceof InstanceSource
            or
            exists(DataFlow::TypeTracker t2 | result = instance(t2).track(t2, t))
          }

          /** Gets a reference to an instance of `django.http.response.HttpResponseRedirect`. */
          DataFlow::Node instance() { instance(DataFlow::TypeTracker::end()).flowsTo(result) }
        }

        /**
         * Provides models for the `django.http.response.HttpResponsePermanentRedirect` class
         *
         * See https://docs.djangoproject.com/en/3.1/ref/request-response/#django.http.HttpResponsePermanentRedirect.
         */
        module HttpResponsePermanentRedirect {
          /** Gets a reference to the `django.http.response.HttpResponsePermanentRedirect` class. */
          API::Node baseClassRef() {
            result = response().getMember("HttpResponsePermanentRedirect")
            or
            // Handle `django.http.HttpResponsePermanentRedirect` alias
            result = http().getMember("HttpResponsePermanentRedirect")
          }

          /** Gets a reference to the `django.http.response.HttpResponsePermanentRedirect` class. */
          API::Node classRef() { result = baseClassRef().getASubclass*() }

          /**
           * A source of instances of `django.http.response.HttpResponsePermanentRedirect`, extend this class to model new instances.
           *
           * This can include instantiations of the class, return values from function
           * calls, or a special parameter that will be set when functions are called by an external
           * library.
           *
           * Use the predicate `HttpResponsePermanentRedirect::instance()` to get references to instances of `django.http.response.HttpResponsePermanentRedirect`.
           */
          abstract class InstanceSource extends HttpResponse::InstanceSource,
            HTTP::Server::HttpRedirectResponse::Range, DataFlow::Node { }

          /** A direct instantiation of `django.http.response.HttpResponsePermanentRedirect`. */
          private class ClassInstantiation extends InstanceSource, DataFlow::CallCfgNode {
            ClassInstantiation() { this = classRef().getACall() }

            override DataFlow::Node getBody() {
              // note that even though browsers like Chrome usually doesn't fetch the
              // content of a redirect, it is possible to observe the body (for example,
              // with cURL).
              result in [this.getArg(1), this.getArgByName("content")]
            }

            override DataFlow::Node getRedirectLocation() {
              result in [this.getArg(0), this.getArgByName("redirect_to")]
            }

            // How to support the `headers` argument here?
            override DataFlow::Node getMimetypeOrContentTypeArg() { none() }

            override string getMimetypeDefault() { result = "text/html" }
          }

          /** Gets a reference to an instance of `django.http.response.HttpResponsePermanentRedirect`. */
          private DataFlow::TypeTrackingNode instance(DataFlow::TypeTracker t) {
            t.start() and
            result instanceof InstanceSource
            or
            exists(DataFlow::TypeTracker t2 | result = instance(t2).track(t2, t))
          }

          /** Gets a reference to an instance of `django.http.response.HttpResponsePermanentRedirect`. */
          DataFlow::Node instance() { instance(DataFlow::TypeTracker::end()).flowsTo(result) }
        }

        /**
         * Provides models for the `django.http.response.HttpResponseNotModified` class
         *
         * See https://docs.djangoproject.com/en/3.1/ref/request-response/#django.http.HttpResponseNotModified.
         */
        module HttpResponseNotModified {
          /** Gets a reference to the `django.http.response.HttpResponseNotModified` class. */
          API::Node baseClassRef() {
            result = response().getMember("HttpResponseNotModified")
            or
            // TODO: remove/expand this part of the template as needed
            // Handle `django.http.HttpResponseNotModified` alias
            result = http().getMember("HttpResponseNotModified")
          }

          /** Gets a reference to the `django.http.response.HttpResponseNotModified` class. */
          API::Node classRef() { result = baseClassRef().getASubclass*() }

          /**
           * A source of instances of `django.http.response.HttpResponseNotModified`, extend this class to model new instances.
           *
           * This can include instantiations of the class, return values from function
           * calls, or a special parameter that will be set when functions are called by an external
           * library.
           *
           * Use the predicate `HttpResponseNotModified::instance()` to get references to instances of `django.http.response.HttpResponseNotModified`.
           */
          abstract class InstanceSource extends HttpResponse::InstanceSource, DataFlow::Node { }

          /** A direct instantiation of `django.http.response.HttpResponseNotModified`. */
          private class ClassInstantiation extends InstanceSource, DataFlow::CallCfgNode {
            ClassInstantiation() { this = classRef().getACall() }

            override DataFlow::Node getBody() { none() }

            // How to support the `headers` argument here?
            override DataFlow::Node getMimetypeOrContentTypeArg() { none() }

            override string getMimetypeDefault() { none() }
          }

          /** Gets a reference to an instance of `django.http.response.HttpResponseNotModified`. */
          private DataFlow::TypeTrackingNode instance(DataFlow::TypeTracker t) {
            t.start() and
            result instanceof InstanceSource
            or
            exists(DataFlow::TypeTracker t2 | result = instance(t2).track(t2, t))
          }

          /** Gets a reference to an instance of `django.http.response.HttpResponseNotModified`. */
          DataFlow::Node instance() { instance(DataFlow::TypeTracker::end()).flowsTo(result) }
        }

        /**
         * Provides models for the `django.http.response.HttpResponseBadRequest` class
         *
         * See https://docs.djangoproject.com/en/3.1/ref/request-response/#django.http.HttpResponseBadRequest.
         */
        module HttpResponseBadRequest {
          /** Gets a reference to the `django.http.response.HttpResponseBadRequest` class. */
          API::Node baseClassRef() {
            result = response().getMember("HttpResponseBadRequest")
            or
            // Handle `django.http.HttpResponseBadRequest` alias
            result = http().getMember("HttpResponseBadRequest")
          }

          /** Gets a reference to the `django.http.response.HttpResponseBadRequest` class. */
          API::Node classRef() { result = baseClassRef().getASubclass*() }

          /**
           * A source of instances of `django.http.response.HttpResponseBadRequest`, extend this class to model new instances.
           *
           * This can include instantiations of the class, return values from function
           * calls, or a special parameter that will be set when functions are called by an external
           * library.
           *
           * Use the predicate `HttpResponseBadRequest::instance()` to get references to instances of `django.http.response.HttpResponseBadRequest`.
           */
          abstract class InstanceSource extends HttpResponse::InstanceSource, DataFlow::Node { }

          /** A direct instantiation of `django.http.response.HttpResponseBadRequest`. */
          private class ClassInstantiation extends InstanceSource, DataFlow::CallCfgNode {
            ClassInstantiation() { this = classRef().getACall() }

            override DataFlow::Node getBody() {
              result in [this.getArg(0), this.getArgByName("content")]
            }

            // How to support the `headers` argument here?
            override DataFlow::Node getMimetypeOrContentTypeArg() { none() }

            override string getMimetypeDefault() { result = "text/html" }
          }

          /** Gets a reference to an instance of `django.http.response.HttpResponseBadRequest`. */
          private DataFlow::TypeTrackingNode instance(DataFlow::TypeTracker t) {
            t.start() and
            result instanceof InstanceSource
            or
            exists(DataFlow::TypeTracker t2 | result = instance(t2).track(t2, t))
          }

          /** Gets a reference to an instance of `django.http.response.HttpResponseBadRequest`. */
          DataFlow::Node instance() { instance(DataFlow::TypeTracker::end()).flowsTo(result) }
        }

        /**
         * Provides models for the `django.http.response.HttpResponseNotFound` class
         *
         * See https://docs.djangoproject.com/en/3.1/ref/request-response/#django.http.HttpResponseNotFound.
         */
        module HttpResponseNotFound {
          /** Gets a reference to the `django.http.response.HttpResponseNotFound` class. */
          API::Node baseClassRef() {
            result = response().getMember("HttpResponseNotFound")
            or
            // Handle `django.http.HttpResponseNotFound` alias
            result = http().getMember("HttpResponseNotFound")
          }

          /** Gets a reference to the `django.http.response.HttpResponseNotFound` class. */
          API::Node classRef() { result = baseClassRef().getASubclass*() }

          /**
           * A source of instances of `django.http.response.HttpResponseNotFound`, extend this class to model new instances.
           *
           * This can include instantiations of the class, return values from function
           * calls, or a special parameter that will be set when functions are called by an external
           * library.
           *
           * Use the predicate `HttpResponseNotFound::instance()` to get references to instances of `django.http.response.HttpResponseNotFound`.
           */
          abstract class InstanceSource extends HttpResponse::InstanceSource, DataFlow::Node { }

          /** A direct instantiation of `django.http.response.HttpResponseNotFound`. */
          private class ClassInstantiation extends InstanceSource, DataFlow::CallCfgNode {
            ClassInstantiation() { this = classRef().getACall() }

            override DataFlow::Node getBody() {
              result in [this.getArg(0), this.getArgByName("content")]
            }

            // How to support the `headers` argument here?
            override DataFlow::Node getMimetypeOrContentTypeArg() { none() }

            override string getMimetypeDefault() { result = "text/html" }
          }

          /** Gets a reference to an instance of `django.http.response.HttpResponseNotFound`. */
          private DataFlow::TypeTrackingNode instance(DataFlow::TypeTracker t) {
            t.start() and
            result instanceof InstanceSource
            or
            exists(DataFlow::TypeTracker t2 | result = instance(t2).track(t2, t))
          }

          /** Gets a reference to an instance of `django.http.response.HttpResponseNotFound`. */
          DataFlow::Node instance() { instance(DataFlow::TypeTracker::end()).flowsTo(result) }
        }

        /**
         * Provides models for the `django.http.response.HttpResponseForbidden` class
         *
         * See https://docs.djangoproject.com/en/3.1/ref/request-response/#django.http.HttpResponseForbidden.
         */
        module HttpResponseForbidden {
          /** Gets a reference to the `django.http.response.HttpResponseForbidden` class. */
          API::Node baseClassRef() {
            result = response().getMember("HttpResponseForbidden")
            or
            // Handle `django.http.HttpResponseForbidden` alias
            result = http().getMember("HttpResponseForbidden")
          }

          /** Gets a reference to the `django.http.response.HttpResponseForbidden` class. */
          API::Node classRef() { result = baseClassRef().getASubclass*() }

          /**
           * A source of instances of `django.http.response.HttpResponseForbidden`, extend this class to model new instances.
           *
           * This can include instantiations of the class, return values from function
           * calls, or a special parameter that will be set when functions are called by an external
           * library.
           *
           * Use the predicate `HttpResponseForbidden::instance()` to get references to instances of `django.http.response.HttpResponseForbidden`.
           */
          abstract class InstanceSource extends HttpResponse::InstanceSource, DataFlow::Node { }

          /** A direct instantiation of `django.http.response.HttpResponseForbidden`. */
          private class ClassInstantiation extends InstanceSource, DataFlow::CallCfgNode {
            ClassInstantiation() { this = classRef().getACall() }

            override DataFlow::Node getBody() {
              result in [this.getArg(0), this.getArgByName("content")]
            }

            // How to support the `headers` argument here?
            override DataFlow::Node getMimetypeOrContentTypeArg() { none() }

            override string getMimetypeDefault() { result = "text/html" }
          }

          /** Gets a reference to an instance of `django.http.response.HttpResponseForbidden`. */
          private DataFlow::TypeTrackingNode instance(DataFlow::TypeTracker t) {
            t.start() and
            result instanceof InstanceSource
            or
            exists(DataFlow::TypeTracker t2 | result = instance(t2).track(t2, t))
          }

          /** Gets a reference to an instance of `django.http.response.HttpResponseForbidden`. */
          DataFlow::Node instance() { instance(DataFlow::TypeTracker::end()).flowsTo(result) }
        }

        /**
         * Provides models for the `django.http.response.HttpResponseNotAllowed` class
         *
         * See https://docs.djangoproject.com/en/3.1/ref/request-response/#django.http.HttpResponseNotAllowed.
         */
        module HttpResponseNotAllowed {
          /** Gets a reference to the `django.http.response.HttpResponseNotAllowed` class. */
          API::Node baseClassRef() {
            result = response().getMember("HttpResponseNotAllowed")
            or
            // Handle `django.http.HttpResponseNotAllowed` alias
            result = http().getMember("HttpResponseNotAllowed")
          }

          /** Gets a reference to the `django.http.response.HttpResponseNotAllowed` class. */
          API::Node classRef() { result = baseClassRef().getASubclass*() }

          /**
           * A source of instances of `django.http.response.HttpResponseNotAllowed`, extend this class to model new instances.
           *
           * This can include instantiations of the class, return values from function
           * calls, or a special parameter that will be set when functions are called by an external
           * library.
           *
           * Use the predicate `HttpResponseNotAllowed::instance()` to get references to instances of `django.http.response.HttpResponseNotAllowed`.
           */
          abstract class InstanceSource extends HttpResponse::InstanceSource, DataFlow::Node { }

          /** A direct instantiation of `django.http.response.HttpResponseNotAllowed`. */
          private class ClassInstantiation extends InstanceSource, DataFlow::CallCfgNode {
            ClassInstantiation() { this = classRef().getACall() }

            override DataFlow::Node getBody() {
              // First argument is permitted methods
              result in [this.getArg(1), this.getArgByName("content")]
            }

            // How to support the `headers` argument here?
            override DataFlow::Node getMimetypeOrContentTypeArg() { none() }

            override string getMimetypeDefault() { result = "text/html" }
          }

          /** Gets a reference to an instance of `django.http.response.HttpResponseNotAllowed`. */
          private DataFlow::TypeTrackingNode instance(DataFlow::TypeTracker t) {
            t.start() and
            result instanceof InstanceSource
            or
            exists(DataFlow::TypeTracker t2 | result = instance(t2).track(t2, t))
          }

          /** Gets a reference to an instance of `django.http.response.HttpResponseNotAllowed`. */
          DataFlow::Node instance() { instance(DataFlow::TypeTracker::end()).flowsTo(result) }
        }

        /**
         * Provides models for the `django.http.response.HttpResponseGone` class
         *
         * See https://docs.djangoproject.com/en/3.1/ref/request-response/#django.http.HttpResponseGone.
         */
        module HttpResponseGone {
          /** Gets a reference to the `django.http.response.HttpResponseGone` class. */
          API::Node baseClassRef() {
            result = response().getMember("HttpResponseGone")
            or
            // Handle `django.http.HttpResponseGone` alias
            result = http().getMember("HttpResponseGone")
          }

          /** Gets a reference to the `django.http.response.HttpResponseGone` class. */
          API::Node classRef() { result = baseClassRef().getASubclass*() }

          /**
           * A source of instances of `django.http.response.HttpResponseGone`, extend this class to model new instances.
           *
           * This can include instantiations of the class, return values from function
           * calls, or a special parameter that will be set when functions are called by an external
           * library.
           *
           * Use the predicate `HttpResponseGone::instance()` to get references to instances of `django.http.response.HttpResponseGone`.
           */
          abstract class InstanceSource extends HttpResponse::InstanceSource, DataFlow::Node { }

          /** A direct instantiation of `django.http.response.HttpResponseGone`. */
          private class ClassInstantiation extends InstanceSource, DataFlow::CallCfgNode {
            ClassInstantiation() { this = classRef().getACall() }

            override DataFlow::Node getBody() {
              result in [this.getArg(0), this.getArgByName("content")]
            }

            // How to support the `headers` argument here?
            override DataFlow::Node getMimetypeOrContentTypeArg() { none() }

            override string getMimetypeDefault() { result = "text/html" }
          }

          /** Gets a reference to an instance of `django.http.response.HttpResponseGone`. */
          private DataFlow::TypeTrackingNode instance(DataFlow::TypeTracker t) {
            t.start() and
            result instanceof InstanceSource
            or
            exists(DataFlow::TypeTracker t2 | result = instance(t2).track(t2, t))
          }

          /** Gets a reference to an instance of `django.http.response.HttpResponseGone`. */
          DataFlow::Node instance() { instance(DataFlow::TypeTracker::end()).flowsTo(result) }
        }

        /**
         * Provides models for the `django.http.response.HttpResponseServerError` class
         *
         * See https://docs.djangoproject.com/en/3.1/ref/request-response/#django.http.HttpResponseServerError.
         */
        module HttpResponseServerError {
          /** Gets a reference to the `django.http.response.HttpResponseServerError` class. */
          API::Node baseClassRef() {
            result = response().getMember("HttpResponseServerError")
            or
            // Handle `django.http.HttpResponseServerError` alias
            result = http().getMember("HttpResponseServerError")
          }

          /** Gets a reference to the `django.http.response.HttpResponseServerError` class. */
          API::Node classRef() { result = baseClassRef().getASubclass*() }

          /**
           * A source of instances of `django.http.response.HttpResponseServerError`, extend this class to model new instances.
           *
           * This can include instantiations of the class, return values from function
           * calls, or a special parameter that will be set when functions are called by an external
           * library.
           *
           * Use the predicate `HttpResponseServerError::instance()` to get references to instances of `django.http.response.HttpResponseServerError`.
           */
          abstract class InstanceSource extends HttpResponse::InstanceSource, DataFlow::Node { }

          /** A direct instantiation of `django.http.response.HttpResponseServerError`. */
          private class ClassInstantiation extends InstanceSource, DataFlow::CallCfgNode {
            ClassInstantiation() { this = classRef().getACall() }

            override DataFlow::Node getBody() {
              result in [this.getArg(0), this.getArgByName("content")]
            }

            // How to support the `headers` argument here?
            override DataFlow::Node getMimetypeOrContentTypeArg() { none() }

            override string getMimetypeDefault() { result = "text/html" }
          }

          /** Gets a reference to an instance of `django.http.response.HttpResponseServerError`. */
          private DataFlow::TypeTrackingNode instance(DataFlow::TypeTracker t) {
            t.start() and
            result instanceof InstanceSource
            or
            exists(DataFlow::TypeTracker t2 | result = instance(t2).track(t2, t))
          }

          /** Gets a reference to an instance of `django.http.response.HttpResponseServerError`. */
          DataFlow::Node instance() { instance(DataFlow::TypeTracker::end()).flowsTo(result) }
        }

        /**
         * Provides models for the `django.http.response.JsonResponse` class
         *
         * See https://docs.djangoproject.com/en/3.1/ref/request-response/#jsonresponse-objects.
         */
        module JsonResponse {
          /** Gets a reference to the `django.http.response.JsonResponse` class. */
          API::Node baseClassRef() {
            result = response().getMember("JsonResponse")
            or
            // Handle `django.http.JsonResponse` alias
            result = http().getMember("JsonResponse")
          }

          /** Gets a reference to the `django.http.response.JsonResponse` class. */
          API::Node classRef() { result = baseClassRef().getASubclass*() }

          /**
           * A source of instances of `django.http.response.JsonResponse`, extend this class to model new instances.
           *
           * This can include instantiations of the class, return values from function
           * calls, or a special parameter that will be set when functions are called by an external
           * library.
           *
           * Use the predicate `JsonResponse::instance()` to get references to instances of `django.http.response.JsonResponse`.
           */
          abstract class InstanceSource extends HttpResponse::InstanceSource, DataFlow::Node { }

          /** A direct instantiation of `django.http.response.JsonResponse`. */
          private class ClassInstantiation extends InstanceSource, DataFlow::CallCfgNode {
            ClassInstantiation() { this = classRef().getACall() }

            override DataFlow::Node getBody() {
              result in [this.getArg(0), this.getArgByName("data")]
            }

            // How to support the `headers` argument here?
            override DataFlow::Node getMimetypeOrContentTypeArg() { none() }

            override string getMimetypeDefault() { result = "application/json" }
          }

          /** Gets a reference to an instance of `django.http.response.JsonResponse`. */
          private DataFlow::TypeTrackingNode instance(DataFlow::TypeTracker t) {
            t.start() and
            result instanceof InstanceSource
            or
            exists(DataFlow::TypeTracker t2 | result = instance(t2).track(t2, t))
          }

          /** Gets a reference to an instance of `django.http.response.JsonResponse`. */
          DataFlow::Node instance() { instance(DataFlow::TypeTracker::end()).flowsTo(result) }
        }

        // ---------------------------------------------------------------------------
        // HttpResponse-like classes
        // ---------------------------------------------------------------------------
        /**
         * Provides models for the `django.http.response.StreamingHttpResponse` class
         *
         * See https://docs.djangoproject.com/en/3.1/ref/request-response/#streaminghttpresponse-objects.
         */
        module StreamingHttpResponse {
          /** Gets a reference to the `django.http.response.StreamingHttpResponse` class. */
          API::Node baseClassRef() {
            result = response().getMember("StreamingHttpResponse")
            or
            // Handle `django.http.StreamingHttpResponse` alias
            result = http().getMember("StreamingHttpResponse")
          }

          /** Gets a reference to the `django.http.response.StreamingHttpResponse` class. */
          API::Node classRef() { result = baseClassRef().getASubclass*() }

          /**
           * A source of instances of `django.http.response.StreamingHttpResponse`, extend this class to model new instances.
           *
           * This can include instantiations of the class, return values from function
           * calls, or a special parameter that will be set when functions are called by an external
           * library.
           *
           * Use the predicate `StreamingHttpResponse::instance()` to get references to instances of `django.http.response.StreamingHttpResponse`.
           */
          abstract class InstanceSource extends HttpResponse::InstanceSource, DataFlow::Node { }

          /** A direct instantiation of `django.http.response.StreamingHttpResponse`. */
          private class ClassInstantiation extends InstanceSource, DataFlow::CallCfgNode {
            ClassInstantiation() { this = classRef().getACall() }

            override DataFlow::Node getBody() {
              result in [this.getArg(0), this.getArgByName("streaming_content")]
            }

            // How to support the `headers` argument here?
            override DataFlow::Node getMimetypeOrContentTypeArg() { none() }

            override string getMimetypeDefault() { result = "text/html" }
          }

          /** Gets a reference to an instance of `django.http.response.StreamingHttpResponse`. */
          private DataFlow::TypeTrackingNode instance(DataFlow::TypeTracker t) {
            t.start() and
            result instanceof InstanceSource
            or
            exists(DataFlow::TypeTracker t2 | result = instance(t2).track(t2, t))
          }

          /** Gets a reference to an instance of `django.http.response.StreamingHttpResponse`. */
          DataFlow::Node instance() { instance(DataFlow::TypeTracker::end()).flowsTo(result) }
        }

        /**
         * Provides models for the `django.http.response.FileResponse` class
         *
         * See https://docs.djangoproject.com/en/3.1/ref/request-response/#fileresponse-objects.
         */
        module FileResponse {
          /** Gets a reference to the `django.http.response.FileResponse` class. */
          API::Node baseClassRef() {
            result = response().getMember("FileResponse")
            or
            // Handle `django.http.FileResponse` alias
            result = http().getMember("FileResponse")
          }

          /** Gets a reference to the `django.http.response.FileResponse` class. */
          API::Node classRef() { result = baseClassRef().getASubclass*() }

          /**
           * A source of instances of `django.http.response.FileResponse`, extend this class to model new instances.
           *
           * This can include instantiations of the class, return values from function
           * calls, or a special parameter that will be set when functions are called by an external
           * library.
           *
           * Use the predicate `FileResponse::instance()` to get references to instances of `django.http.response.FileResponse`.
           */
          abstract class InstanceSource extends HttpResponse::InstanceSource, DataFlow::Node { }

          /** A direct instantiation of `django.http.response.FileResponse`. */
          private class ClassInstantiation extends InstanceSource, DataFlow::CallCfgNode {
            ClassInstantiation() { this = classRef().getACall() }

            override DataFlow::Node getBody() {
              result in [this.getArg(0), this.getArgByName("streaming_content")]
            }

            // How to support the `headers` argument here?
            override DataFlow::Node getMimetypeOrContentTypeArg() { none() }

            override string getMimetypeDefault() {
              // see https://github.com/django/django/blob/ebb08d19424c314c75908bc6048ff57c2f872269/django/http/response.py#L471-L479
              result = "application/octet-stream"
            }
          }

          /** Gets a reference to an instance of `django.http.response.FileResponse`. */
          private DataFlow::TypeTrackingNode instance(DataFlow::TypeTracker t) {
            t.start() and
            result instanceof InstanceSource
            or
            exists(DataFlow::TypeTracker t2 | result = instance(t2).track(t2, t))
          }

          /** Gets a reference to an instance of `django.http.response.FileResponse`. */
          DataFlow::Node instance() { instance(DataFlow::TypeTracker::end()).flowsTo(result) }
        }

        /** Gets a reference to the `django.http.response.HttpResponse.write` function. */
        private DataFlow::TypeTrackingNode write(
          DjangoImpl::Http::Response::HttpResponse::InstanceSource instance, DataFlow::TypeTracker t
        ) {
          t.startInAttr("write") and
          instance = DjangoImpl::Http::Response::HttpResponse::instance() and
          result = instance
          or
          exists(DataFlow::TypeTracker t2 | result = write(instance, t2).track(t2, t))
        }

        /** Gets a reference to the `django.http.response.HttpResponse.write` function. */
        DataFlow::Node write(DjangoImpl::Http::Response::HttpResponse::InstanceSource instance) {
          write(instance, DataFlow::TypeTracker::end()).flowsTo(result)
        }

        /**
         * A call to the `django.http.response.HttpResponse.write` function.
         *
         * See https://docs.djangoproject.com/en/3.1/ref/request-response/#django.http.HttpResponse.write
         */
        class HttpResponseWriteCall extends HTTP::Server::HttpResponse::Range, DataFlow::CallCfgNode {
          DjangoImpl::Http::Response::HttpResponse::InstanceSource instance;

          HttpResponseWriteCall() { this.getFunction() = write(instance) }

          override DataFlow::Node getBody() {
            result in [this.getArg(0), this.getArgByName("content")]
          }

          override DataFlow::Node getMimetypeOrContentTypeArg() {
            result = instance.getMimetypeOrContentTypeArg()
          }

          override string getMimetypeDefault() { result = instance.getMimetypeDefault() }
        }

        /**
         * A call to `set_cookie` on a HTTP Response.
         */
        class DjangoResponseSetCookieCall extends HTTP::Server::CookieWrite::Range,
          DataFlow::MethodCallNode {
          DjangoResponseSetCookieCall() {
            this.calls(DjangoImpl::Http::Response::HttpResponse::instance(), "set_cookie")
          }

          override DataFlow::Node getHeaderArg() { none() }

          override DataFlow::Node getNameArg() {
            result in [this.getArg(0), this.getArgByName("key")]
          }

          override DataFlow::Node getValueArg() {
            result in [this.getArg(1), this.getArgByName("value")]
          }
        }

        /**
         * A call to `delete_cookie` on a HTTP Response.
         */
        class DjangoResponseDeleteCookieCall extends HTTP::Server::CookieWrite::Range,
          DataFlow::MethodCallNode {
          DjangoResponseDeleteCookieCall() {
            this.calls(DjangoImpl::Http::Response::HttpResponse::instance(), "delete_cookie")
          }

          override DataFlow::Node getHeaderArg() { none() }

          override DataFlow::Node getNameArg() {
            result in [this.getArg(0), this.getArgByName("key")]
          }

          override DataFlow::Node getValueArg() { none() }
        }

        /**
         * A dict-like write to an item of the `cookies` attribute on a HTTP response, such as
         * `response.cookies[name] = value`.
         */
        class DjangoResponseCookieSubscriptWrite extends HTTP::Server::CookieWrite::Range {
          DataFlow::Node index;
          DataFlow::Node value;

          DjangoResponseCookieSubscriptWrite() {
            exists(SubscriptNode subscript, DataFlow::AttrRead cookieLookup |
              // To give `this` a value, we need to choose between either LHS or RHS,
              // and just go with the LHS
              this.asCfgNode() = subscript
            |
              cookieLookup.getAttributeName() = "cookies" and
              cookieLookup.getObject() = DjangoImpl::Http::Response::HttpResponse::instance() and
              exists(DataFlow::Node subscriptObj |
                subscriptObj.asCfgNode() = subscript.getObject()
              |
                cookieLookup.flowsTo(subscriptObj)
              ) and
              value.asCfgNode() = subscript.(DefinitionNode).getValue() and
              index.asCfgNode() = subscript.getIndex()
            )
          }

          override DataFlow::Node getHeaderArg() { none() }

          override DataFlow::Node getNameArg() { result = index }

          override DataFlow::Node getValueArg() { result = value }
        }
      }
    }

    // -------------------------------------------------------------------------
    // django.shortcuts
    // -------------------------------------------------------------------------
    /** Gets a reference to the `django.shortcuts` module. */
    API::Node shortcuts() { result = django().getMember("shortcuts") }

    /** DEPRECATED: Alias for `Shortcuts` */
    deprecated module shortcuts = Shortcuts;

    /** Provides models for the `django.shortcuts` module */
    module Shortcuts {
      /**
       * Gets a reference to the `django.shortcuts.redirect` function
       *
       * See https://docs.djangoproject.com/en/3.1/topics/http/shortcuts/#redirect
       */
      API::Node redirect() { result = shortcuts().getMember("redirect") }
    }
  }

  // ---------------------------------------------------------------------------
  // Form and form field modeling
  // ---------------------------------------------------------------------------
  /**
   * A class that is a subclass of the `django.forms.Form` class,
   * thereby handling user input.
   */
  class DjangoFormClass extends Class, SelfRefMixin {
    DjangoFormClass() { this.getABase() = Django::Forms::Form::subclassRef().getAUse().asExpr() }
  }

  /**
   * A source of cleaned_data (either the return value from `super().clean()`, or a reference to `self.cleaned_data`)
   *
   * See https://docs.djangoproject.com/en/3.1/ref/forms/validation/#form-and-field-validation
   */
  private class DjangoFormCleanedData extends RemoteFlowSource::Range, DataFlow::Node {
    DjangoFormCleanedData() {
      exists(DjangoFormClass cls, Function meth |
        cls.getAMethod() = meth and
        (
          this = API::builtin("super").getReturn().getMember("clean").getACall() and
          this.getScope() = meth
          or
          this.(DataFlow::AttrRead).getAttributeName() = "cleaned_data" and
          this.(DataFlow::AttrRead).getObject() = cls.getASelfRef()
        )
      )
    }

    override string getSourceType() {
      result = "django.forms.Field subclass, value parameter in method"
    }
  }

  /**
   * A class that is a subclass of the `django.forms.Field` class,
   * thereby handling user input.
   */
  class DjangoFormFieldClass extends Class {
    DjangoFormFieldClass() {
      this.getABase() = Django::Forms::Field::subclassRef().getAUse().asExpr()
    }
  }

  /**
   * A parameter in a method on a `DjangoFormFieldClass` that receives the user-supplied value for this field.
   *
   * See https://docs.djangoproject.com/en/3.1/ref/forms/validation/#form-and-field-validation
   */
  private class DjangoFormFieldValueParam extends RemoteFlowSource::Range, DataFlow::ParameterNode {
    DjangoFormFieldValueParam() {
      exists(DjangoFormFieldClass cls, Function meth |
        cls.getAMethod() = meth and
        meth.getName() in ["to_python", "validate", "run_validators", "clean"] and
        this.getParameter() = meth.getArg(1)
      )
    }

    override string getSourceType() {
      result = "django.forms.Field subclass, value parameter in method"
    }
  }

  // ---------------------------------------------------------------------------
  // routing modeling
  // ---------------------------------------------------------------------------
  /**
   * A class that may be a django view class. In order to recognize a class as being a django view class,
   * based on the `as_view`
   * call, we need to be able to track such calls on _any_ class. This is provided by
   * the member predicates of this QL class.
   *
   * As such, a Python class being part of `DjangoViewClassHelper` doesn't signify that
   * we model it as a django view class.
   */
  class DjangoViewClassHelper extends Class {
    /** Gets a reference to this class. */
    private DataFlow::TypeTrackingNode getARef(DataFlow::TypeTracker t) {
      t.start() and
      result.asExpr() = this.getParent()
      or
      exists(DataFlow::TypeTracker t2 | result = this.getARef(t2).track(t2, t))
    }

    /** Gets a reference to this class. */
    DataFlow::Node getARef() { this.getARef(DataFlow::TypeTracker::end()).flowsTo(result) }

    /** Gets a reference to the `as_view` classmethod of this class. */
    private DataFlow::TypeTrackingNode asViewRef(DataFlow::TypeTracker t) {
      t.startInAttr("as_view") and
      result = this.getARef()
      or
      exists(DataFlow::TypeTracker t2 | result = this.asViewRef(t2).track(t2, t))
    }

    /** Gets a reference to the `as_view` classmethod of this class. */
    DataFlow::Node asViewRef() { this.asViewRef(DataFlow::TypeTracker::end()).flowsTo(result) }

    /** Gets a reference to the result of calling the `as_view` classmethod of this class. */
    private DataFlow::TypeTrackingNode asViewResult(DataFlow::TypeTracker t) {
      t.start() and
      result.asCfgNode().(CallNode).getFunction() = this.asViewRef().asCfgNode()
      or
      exists(DataFlow::TypeTracker t2 | result = this.asViewResult(t2).track(t2, t))
    }

    /** Gets a reference to the result of calling the `as_view` classmethod of this class. */
    DataFlow::Node asViewResult() {
      this.asViewResult(DataFlow::TypeTracker::end()).flowsTo(result)
    }
  }

  /** A class that we consider a django View class. */
  abstract class DjangoViewClass extends DjangoViewClassHelper, SelfRefMixin {
    /** Gets a function that could handle incoming requests, if any. */
    Function getARequestHandler() {
      // TODO: This doesn't handle attribute assignment. Should be OK, but analysis is not as complete as with
      // points-to and `.lookup`, which would handle `post = my_post_handler` inside class def
      result = this.getAMethod() and
      (
        result.getName() = HTTP::httpVerbLower()
        or
        result.getName() = "get_redirect_url"
      )
    }
  }

  /**
   * A class that is used in a route-setup, with `<class>.as_view()`, therefore being
   * considered a django View class.
   */
  class DjangoViewClassFromRouteSetup extends DjangoViewClass {
    DjangoViewClassFromRouteSetup() {
      exists(DjangoRouteSetup setup | setup.getViewArg() = this.asViewResult())
    }
  }

  /**
   * A class that has a super-type which is a django View class, therefore also
   * becoming a django View class.
   */
  class DjangoViewClassFromSuperClass extends DjangoViewClass {
    DjangoViewClassFromSuperClass() {
      this.getABase() = Django::Views::View::subclassRef().getAUse().asExpr()
    }
  }

  /**
   * A function that is a django route handler, meaning it handles incoming requests
   * with the django framework.
   *
   * Most functions take a django HttpRequest as a parameter (but not all).
   *
   * Extend this class to refine existing API models. If you want to model new APIs,
   * extend `DjangoRouteHandler::Range` instead.
   */
  class DjangoRouteHandler extends Function instanceof DjangoRouteHandler::Range {
    /**
     * Gets the index of the parameter where the first routed parameter can be passed --
     * that is, the one just after any possible `self` or HttpRequest parameters.
     */
    int getFirstPossibleRoutedParamIndex() { result = 1 + this.getRequestParamIndex() }

    /** Gets the index of the request parameter. */
    int getRequestParamIndex() {
      not this.isMethod() and
      result = 0
      or
      this.isMethod() and
      result = 1
    }

    /** Gets the request parameter. */
    Parameter getRequestParam() { result = this.getArg(this.getRequestParamIndex()) }
  }

  /** Provides a class for modeling new django route handlers. */
  module DjangoRouteHandler {
    /**
     * A django route handler. Extend this class to model new APIs. If you want to refine existing API models,
     * extend `DjangoRouteHandler` instead.
     */
    abstract class Range extends Function { }

    /** Route handlers from normal usage of django. */
    private class StandardDjangoRouteHandlers extends Range {
      StandardDjangoRouteHandlers() {
        exists(DjangoRouteSetup route | route.getViewArg() = poorMansFunctionTracker(this))
        or
        any(DjangoViewClass vc).getARequestHandler() = this
      }
    }
  }

  /**
   * A method named `get_redirect_url` on a django view class.
   *
   * See https://docs.djangoproject.com/en/3.1/ref/class-based-views/base/#django.views.generic.base.RedirectView.get_redirect_url
   *
   * Note: this function only does something on a subclass of `RedirectView`, but since
   * classes can be considered django view classes without us knowing their super-classes,
   * we need to consider _any_ django view class. I don't expect any problems to come from this.
   */
  private class GetRedirectUrlFunction extends DjangoRouteHandler {
    GetRedirectUrlFunction() {
      this.getName() = "get_redirect_url" and
      any(DjangoViewClass vc).getARequestHandler() = this
    }

    override int getFirstPossibleRoutedParamIndex() { result = 1 }

    override int getRequestParamIndex() { none() }
  }

  /** A data-flow node that sets up a route on a server, using the django framework. */
  abstract class DjangoRouteSetup extends HTTP::Server::RouteSetup::Range, DataFlow::CfgNode {
    /** Gets the data-flow node that is used as the argument for the view handler. */
    abstract DataFlow::Node getViewArg();

    final override DjangoRouteHandler getARequestHandler() {
      poorMansFunctionTracker(result) = this.getViewArg()
      or
      exists(DjangoViewClass vc |
        this.getViewArg() = vc.asViewResult() and
        result = vc.getARequestHandler()
      )
    }

    override string getFramework() { result = "Django" }
  }

  /** A request handler defined in a django view class, that has no known route. */
  private class DjangoViewClassHandlerWithoutKnownRoute extends HTTP::Server::RequestHandler::Range,
    DjangoRouteHandler {
    DjangoViewClassHandlerWithoutKnownRoute() {
      exists(DjangoViewClass vc | vc.getARequestHandler() = this) and
      not exists(DjangoRouteSetup setup | setup.getARequestHandler() = this)
    }

    override Parameter getARoutedParameter() {
      // Since we don't know the URL pattern, we simply mark all parameters as a routed
      // parameter. This should give us more RemoteFlowSources but could also lead to
      // more FPs. If this turns out to be the wrong tradeoff, we can always change our mind.
      result in [this.getArg(_), this.getArgByName(_)] and
      not result = any(int i | i < this.getFirstPossibleRoutedParamIndex() | this.getArg(i))
    }

    override string getFramework() { result = "Django" }
  }

  /**
   * Gets the regex that is used by django to find routed parameters when using `django.urls.path`.
   *
   * Taken from https://github.com/django/django/blob/7d1bf29977bb368d7c28e7c6eb146db3b3009ae7/django/urls/resolvers.py#L199
   */
  private string pathRoutedParameterRegex() {
    result = "<(?:(?<converter>[^>:]+):)?(?<parameter>\\w+)>"
  }

  /**
   * A call to `django.urls.path`.
   *
   * See https://docs.djangoproject.com/en/3.0/ref/urls/#path
   */
  private class DjangoUrlsPathCall extends DjangoRouteSetup, DataFlow::CallCfgNode {
    DjangoUrlsPathCall() { this = DjangoImpl::Urls::path().getACall() }

    override DataFlow::Node getUrlPatternArg() {
      result in [this.getArg(0), this.getArgByName("route")]
    }

    override DataFlow::Node getViewArg() { result in [this.getArg(1), this.getArgByName("view")] }

    override Parameter getARoutedParameter() {
      // If we don't know the URL pattern, we simply mark all parameters as a routed
      // parameter. This should give us more RemoteFlowSources but could also lead to
      // more FPs. If this turns out to be the wrong tradeoff, we can always change our mind.
      exists(DjangoRouteHandler routeHandler | routeHandler = this.getARequestHandler() |
        not exists(this.getUrlPattern()) and
        result in [routeHandler.getArg(_), routeHandler.getArgByName(_)] and
        not result =
          any(int i | i < routeHandler.getFirstPossibleRoutedParamIndex() | routeHandler.getArg(i))
      )
      or
      exists(string name |
        result = this.getARequestHandler().getArgByName(name) and
        exists(string match |
          match = this.getUrlPattern().regexpFind(pathRoutedParameterRegex(), _, _) and
          name = match.regexpCapture(pathRoutedParameterRegex(), 2)
        )
      )
    }
  }

  /** A Django route setup that uses a Regex to specify route (and routed parameters). */
  abstract private class DjangoRegexRouteSetup extends DjangoRouteSetup {
    override Parameter getARoutedParameter() {
      // If we don't know the URL pattern, we simply mark all parameters as a routed
      // parameter. This should give us more RemoteFlowSources but could also lead to
      // more FPs. If this turns out to be the wrong tradeoff, we can always change our mind.
      exists(DjangoRouteHandler routeHandler | routeHandler = this.getARequestHandler() |
        not exists(this.getUrlPattern()) and
        result in [routeHandler.getArg(_), routeHandler.getArgByName(_)] and
        not result =
          any(int i | i < routeHandler.getFirstPossibleRoutedParamIndex() | routeHandler.getArg(i))
      )
      or
      exists(DjangoRouteHandler routeHandler, DjangoRouteRegex regex |
        routeHandler = this.getARequestHandler() and
        regex.getRouteSetup() = this
      |
        // either using named capture groups (passed as keyword arguments) or using
        // unnamed capture groups (passed as positional arguments)
        not exists(regex.getGroupName(_, _)) and
        // first group will have group number 1
        result =
          routeHandler
              .getArg(routeHandler.getFirstPossibleRoutedParamIndex() - 1 +
                  regex.getGroupNumber(_, _))
        or
        result = routeHandler.getArgByName(regex.getGroupName(_, _))
      )
    }
  }

  /**
   * A regex that is used to set up a route.
   *
   * Needs this subclass to be considered a RegexString.
   */
  private class DjangoRouteRegex extends RegexString {
    DjangoRegexRouteSetup rePathCall;

    DjangoRouteRegex() {
      this instanceof StrConst and
      rePathCall.getUrlPatternArg().getALocalSource() = DataFlow::exprNode(this)
    }

    DjangoRegexRouteSetup getRouteSetup() { result = rePathCall }
  }

  /**
   * A call to `django.urls.re_path`.
   *
   * See https://docs.djangoproject.com/en/3.0/ref/urls/#re_path
   */
  private class DjangoUrlsRePathCall extends DjangoRegexRouteSetup, DataFlow::CallCfgNode {
    DjangoUrlsRePathCall() {
      this = DjangoImpl::Urls::re_path().getACall() and
      // `django.conf.urls.url` (which we support directly with
      // `DjangoConfUrlsUrlCall`), is implemented in Django 2+ as backward compatibility
      // using `django.urls.re_path`. See
      // https://github.com/django/django/blob/stable/3.2.x/django/conf/urls/__init__.py#L22
      // Since we're still installing dependencies and analyzing their source code,
      // without explicitly filtering out this call, we would be double-counting such
      // route-setups :( One practical negative side effect of double-counting it, is
      // that since we can't figure out the URL in the library code calling `django.urls.re_path`
      // (because we only consider local flow), we will for all those cases mark ANY parameter
      // as being a routed-parameter, which can lead to FPs.
      not exists(Module mod |
        mod.getName() = "django.conf.urls.__init__" and
        node.getEnclosingModule() = mod
      )
    }

    override DataFlow::Node getUrlPatternArg() {
      result in [this.getArg(0), this.getArgByName("route")]
    }

    override DataFlow::Node getViewArg() { result in [this.getArg(1), this.getArgByName("view")] }
  }

  /**
   * A call to `django.conf.urls.url`.
   *
   * See https://docs.djangoproject.com/en/1.11/ref/urls/#django.conf.urls.url
   */
  private class DjangoConfUrlsUrlCall extends DjangoRegexRouteSetup, DataFlow::CallCfgNode {
    DjangoConfUrlsUrlCall() { this = DjangoImpl::Conf::ConfUrls::url().getACall() }

    override DataFlow::Node getUrlPatternArg() {
      result in [this.getArg(0), this.getArgByName("regex")]
    }

    override DataFlow::Node getViewArg() { result in [this.getArg(1), this.getArgByName("view")] }
  }

  // ---------------------------------------------------------------------------
  // HttpRequest taint modeling
  // ---------------------------------------------------------------------------
  /** A parameter that will receive the django `HttpRequest` instance when a request handler is invoked. */
  private class DjangoRequestHandlerRequestParam extends DjangoImpl::Http::Request::HttpRequest::InstanceSource,
    RemoteFlowSource::Range, DataFlow::ParameterNode {
    DjangoRequestHandlerRequestParam() {
      this.getParameter() = any(DjangoRouteSetup setup).getARequestHandler().getRequestParam()
      or
      this.getParameter() = any(DjangoViewClassHandlerWithoutKnownRoute setup).getRequestParam()
    }

    override string getSourceType() { result = "django.http.request.HttpRequest" }
  }

  /**
   * A read of the `request` attribute on a reference to an instance of a View class,
   * which is the request being processed currently.
   *
   * See https://docs.djangoproject.com/en/3.1/topics/class-based-views/generic-display/#dynamic-filtering
   */
  private class DjangoViewClassRequestAttributeRead extends DjangoImpl::Http::Request::HttpRequest::InstanceSource,
    RemoteFlowSource::Range, DataFlow::Node {
    DjangoViewClassRequestAttributeRead() {
      exists(DataFlow::AttrRead read | this = read |
        read.getObject() = any(DjangoViewClass vc).getASelfRef() and
        read.getAttributeName() = "request"
      )
    }

    override string getSourceType() {
      result = "django HttpRequest from self.request in View class"
    }
  }

  /**
   * A read of the `args` or `kwargs` attribute on a reference to an instance of a View class,
   * which contains the routed parameters captured from the URL route.
   *
   * See https://docs.djangoproject.com/en/3.1/topics/class-based-views/generic-display/#dynamic-filtering
   */
  private class DjangoViewClassRoutedParamsAttributeRead extends RemoteFlowSource::Range,
    DataFlow::Node {
    DjangoViewClassRoutedParamsAttributeRead() {
      exists(DataFlow::AttrRead read | this = read |
        read.getObject() = any(DjangoViewClass vc).getASelfRef() and
        read.getAttributeName() in ["args", "kwargs"]
      )
    }

    override string getSourceType() {
      result = "django routed param from self.args/kwargs in View class"
    }
  }

  // ---------------------------------------------------------------------------
  // django.shortcuts.redirect
  // ---------------------------------------------------------------------------
  /**
   * A call to `django.shortcuts.redirect`.
   *
   * Note: This works differently depending on what argument is used.
   * _One_ option is to redirect to a full URL.
   *
   * See https://docs.djangoproject.com/en/3.1/topics/http/shortcuts/#redirect
   */
  private class DjangoShortcutsRedirectCall extends HTTP::Server::HttpRedirectResponse::Range,
    DataFlow::CallCfgNode {
    DjangoShortcutsRedirectCall() { this = DjangoImpl::Shortcuts::redirect().getACall() }

    /**
     * Gets the data-flow node that specifies the location of this HTTP redirect response.
     *
     * Note: For `django.shortcuts.redirect`, the result might not be a full URL
     * (as usually expected by this method), but could be a relative URL,
     * a string identifying a view, or a Django model.
     */
    override DataFlow::Node getRedirectLocation() {
      result in [this.getArg(0), this.getArgByName("to")]
    }

    override DataFlow::Node getBody() { none() }

    override DataFlow::Node getMimetypeOrContentTypeArg() { none() }

    override string getMimetypeDefault() { none() }
  }

  // ---------------------------------------------------------------------------
  // RedirectView handling
  // ---------------------------------------------------------------------------
  /**
   * A return from a method named `get_redirect_url` on a django view class.
   *
   * Note that in reality, this only does something on a subclass of `RedirectView` --
   * but until API graphs makes this easy to model, I took a shortcut in modeling
   * preciseness.
   *
   * See https://docs.djangoproject.com/en/3.1/ref/class-based-views/base/#redirectview
   */
  private class DjangoRedirectViewGetRedirectUrlReturn extends HTTP::Server::HttpRedirectResponse::Range,
    DataFlow::CfgNode {
    DjangoRedirectViewGetRedirectUrlReturn() {
      node = any(GetRedirectUrlFunction f).getAReturnValueFlowNode()
    }

    override DataFlow::Node getRedirectLocation() { result = this }

    override DataFlow::Node getBody() { none() }

    override DataFlow::Node getMimetypeOrContentTypeArg() { none() }

    override string getMimetypeDefault() { none() }
  }

  // ---------------------------------------------------------------------------
  // Logging
  // ---------------------------------------------------------------------------
  /**
   * A standard Python logger instance from Django.
   * see https://github.com/django/django/blob/stable/4.0.x/django/utils/log.py#L11
   */
  private class DjangoLogger extends Stdlib::Logger::InstanceSource {
    DjangoLogger() {
      this =
        API::moduleImport("django")
            .getMember("utils")
            .getMember("log")
            .getMember("request_logger")
            .getAnImmediateUse()
    }
  }
}<|MERGE_RESOLUTION|>--- conflicted
+++ resolved
@@ -996,13 +996,8 @@
       DataFlow::Node sql;
 
       ObjectsAnnotate() {
-<<<<<<< HEAD
-        this = django::db::models::querySetReturningMethod(_, "annotate").getACall() and
-        django::db::models::expressions::RawSQL::instance(sql) in [
-=======
-        this = DjangoImpl::DB::Models::querySetReturningMethod("annotate").getACall() and
+        this = DjangoImpl::DB::Models::querySetReturningMethod(_, "annotate").getACall() and
         DjangoImpl::DB::Models::Expressions::RawSql::instance(sql) in [
->>>>>>> b45f56ac
             this.getArg(_), this.getArgByName(_)
           ]
       }
@@ -1019,13 +1014,8 @@
       DataFlow::Node sql;
 
       ObjectsAlias() {
-<<<<<<< HEAD
-        this = django::db::models::querySetReturningMethod(_, "alias").getACall() and
-        django::db::models::expressions::RawSQL::instance(sql) in [
-=======
-        this = DjangoImpl::DB::Models::querySetReturningMethod("alias").getACall() and
+        this = DjangoImpl::DB::Models::querySetReturningMethod(_, "alias").getACall() and
         DjangoImpl::DB::Models::Expressions::RawSql::instance(sql) in [
->>>>>>> b45f56ac
             this.getArg(_), this.getArgByName(_)
           ]
       }
@@ -1041,11 +1031,7 @@
      * - https://docs.djangoproject.com/en/3.1/ref/models/querysets/#raw
      */
     private class ObjectsRaw extends SqlExecution::Range, DataFlow::CallCfgNode {
-<<<<<<< HEAD
-      ObjectsRaw() { this = django::db::models::querySetReturningMethod(_, "raw").getACall() }
-=======
-      ObjectsRaw() { this = DjangoImpl::DB::Models::querySetReturningMethod("raw").getACall() }
->>>>>>> b45f56ac
+      ObjectsRaw() { this = DjangoImpl::DB::Models::querySetReturningMethod(_, "raw").getACall() }
 
       override DataFlow::Node getSql() { result = this.getArg(0) }
     }
@@ -1056,11 +1042,9 @@
      * See https://docs.djangoproject.com/en/3.1/ref/models/querysets/#extra
      */
     private class ObjectsExtra extends SqlExecution::Range, DataFlow::CallCfgNode {
-<<<<<<< HEAD
-      ObjectsExtra() { this = django::db::models::querySetReturningMethod(_, "extra").getACall() }
-=======
-      ObjectsExtra() { this = DjangoImpl::DB::Models::querySetReturningMethod("extra").getACall() }
->>>>>>> b45f56ac
+      ObjectsExtra() {
+        this = DjangoImpl::DB::Models::querySetReturningMethod(_, "extra").getACall()
+      }
 
       override DataFlow::Node getSql() {
         result in [
