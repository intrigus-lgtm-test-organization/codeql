--- conflicted
+++ resolved
@@ -120,12 +120,6 @@
    */
   private class OsPopenCall extends SystemCommandExecution::Range, DataFlow::CfgNode {
     override CallNode node;
-<<<<<<< HEAD
-
-    OsPopenCall() { node.getFunction() = os_attr("popen").asCfgNode() }
-
-    override DataFlow::Node getCommand() { result.asCfgNode() = node.getArg(0) }
-=======
     string name;
 
     OsPopenCall() {
@@ -139,7 +133,6 @@
       not name = "popen" and
       result.asCfgNode() = node.getArgByName("cmd")
     }
->>>>>>> b05cc2ea
   }
 
   /**
@@ -337,7 +330,6 @@
   }
 
   // ---------------------------------------------------------------------------
-<<<<<<< HEAD
   // marshal
   // ---------------------------------------------------------------------------
   /** Gets a reference to the `marshal` module. */
@@ -436,7 +428,8 @@
 
     override string getFormat() { result = "pickle" }
   }
-=======
+
+  // ---------------------------------------------------------------------------
   // popen2
   // ---------------------------------------------------------------------------
   /** Gets a reference to the `popen2` module (only available in Python 2). */
@@ -687,5 +680,4 @@
   }
 
   override DataFlow::Node getCode() { result = this }
->>>>>>> b05cc2ea
 }