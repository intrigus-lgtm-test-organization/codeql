/**
 * This version resides in the experimental area and provides a space for
 * external contributors to place new concepts, keeping to our preferred
 * structure while remaining in the experimental area.
 *
 * Provides abstract classes representing generic concepts such as file system
 * access or system command execution, for which individual framework libraries
 * provide concrete subclasses.
 */

private import python
private import semmle.python.dataflow.new.DataFlow
private import semmle.python.dataflow.new.RemoteFlowSources
private import semmle.python.dataflow.new.TaintTracking
private import experimental.semmle.python.Frameworks

<<<<<<< HEAD
module NoSQLQuery {
  abstract class Range extends DataFlow::Node {
=======
/** Provides classes for modeling Regular Expression-related APIs. */
module RegexExecution {
  /**
   * A data-flow node that executes a regular expression.
   *
   * Extend this class to model new APIs. If you want to refine existing API models,
   * extend `RegexExecution` instead.
   */
  abstract class Range extends DataFlow::Node {
    /**
     * Gets the argument containing the executed expression.
     */
    abstract DataFlow::Node getRegexNode();

    /**
     * Gets the library used to execute the regular expression.
     */
    abstract string getRegexModule();
  }
}

/**
 * A data-flow node that executes a regular expression.
 *
 * Extend this class to refine existing API models. If you want to model new APIs,
 * extend `RegexExecution::Range` instead.
 */
class RegexExecution extends DataFlow::Node {
  RegexExecution::Range range;

  RegexExecution() { this = range }

  DataFlow::Node getRegexNode() { result = range.getRegexNode() }

  string getRegexModule() { result = range.getRegexModule() }
}

/** Provides classes for modeling Regular Expression escape-related APIs. */
module RegexEscape {
  /**
   * A data-flow node that escapes a regular expression.
   *
   * Extend this class to model new APIs. If you want to refine existing API models,
   * extend `RegexEscape` instead.
   */
  abstract class Range extends DataFlow::Node {
    /**
     * Gets the argument containing the escaped expression.
     */
    abstract DataFlow::Node getRegexNode();
  }
}

/**
 * A data-flow node that escapes a regular expression.
 *
 * Extend this class to refine existing API models. If you want to model new APIs,
 * extend `RegexEscape::Range` instead.
 */
class RegexEscape extends DataFlow::Node {
  RegexEscape::Range range;

  RegexEscape() { this = range }

  DataFlow::Node getRegexNode() { result = range.getRegexNode() }
}

/** Provides classes for modeling LDAP query execution-related APIs. */
module LDAPQuery {
  /**
   * A data-flow node that collects methods executing a LDAP query.
   *
   * Extend this class to model new APIs. If you want to refine existing API models,
   * extend `LDAPQuery` instead.
   */
  abstract class Range extends DataFlow::Node {
    /**
     * Gets the argument containing the executed expression.
     */
>>>>>>> cce8eac0
    abstract DataFlow::Node getQuery();
  }
}

<<<<<<< HEAD
class NoSQLQuery extends DataFlow::Node {
  NoSQLQuery::Range range;

  NoSQLQuery() { this = range }

  DataFlow::Node getQuery() { result = range.getQuery() }
}

module NoSQLSanitizer {
  abstract class Range extends DataFlow::Node {
    abstract DataFlow::Node getSanitizerNode();
  }
}

class NoSQLSanitizer extends DataFlow::Node {
  NoSQLSanitizer::Range range;

  NoSQLSanitizer() { this = range }

  DataFlow::Node getSanitizerNode() { result = range.getSanitizerNode() }
=======
/**
 * A data-flow node that collect methods executing a LDAP query.
 *
 * Extend this class to refine existing API models. If you want to model new APIs,
 * extend `LDAPQuery::Range` instead.
 */
class LDAPQuery extends DataFlow::Node {
  LDAPQuery::Range range;

  LDAPQuery() { this = range }

  /**
   * Gets the argument containing the executed expression.
   */
  DataFlow::Node getQuery() { result = range.getQuery() }
}

/** Provides classes for modeling LDAP components escape-related APIs. */
module LDAPEscape {
  /**
   * A data-flow node that collects functions escaping LDAP components.
   *
   * Extend this class to model new APIs. If you want to refine existing API models,
   * extend `LDAPEscape` instead.
   */
  abstract class Range extends DataFlow::Node {
    /**
     * Gets the argument containing the escaped expression.
     */
    abstract DataFlow::Node getAnInput();
  }
}

/**
 * A data-flow node that collects functions escaping LDAP components.
 *
 * Extend this class to refine existing API models. If you want to model new APIs,
 * extend `LDAPEscape::Range` instead.
 */
class LDAPEscape extends DataFlow::Node {
  LDAPEscape::Range range;

  LDAPEscape() { this = range }

  /**
   * Gets the argument containing the escaped expression.
   */
  DataFlow::Node getAnInput() { result = range.getAnInput() }
>>>>>>> cce8eac0
}<|MERGE_RESOLUTION|>--- conflicted
+++ resolved
@@ -14,10 +14,6 @@
 private import semmle.python.dataflow.new.TaintTracking
 private import experimental.semmle.python.Frameworks
 
-<<<<<<< HEAD
-module NoSQLQuery {
-  abstract class Range extends DataFlow::Node {
-=======
 /** Provides classes for modeling Regular Expression-related APIs. */
 module RegexExecution {
   /**
@@ -97,33 +93,10 @@
     /**
      * Gets the argument containing the executed expression.
      */
->>>>>>> cce8eac0
     abstract DataFlow::Node getQuery();
   }
 }
 
-<<<<<<< HEAD
-class NoSQLQuery extends DataFlow::Node {
-  NoSQLQuery::Range range;
-
-  NoSQLQuery() { this = range }
-
-  DataFlow::Node getQuery() { result = range.getQuery() }
-}
-
-module NoSQLSanitizer {
-  abstract class Range extends DataFlow::Node {
-    abstract DataFlow::Node getSanitizerNode();
-  }
-}
-
-class NoSQLSanitizer extends DataFlow::Node {
-  NoSQLSanitizer::Range range;
-
-  NoSQLSanitizer() { this = range }
-
-  DataFlow::Node getSanitizerNode() { result = range.getSanitizerNode() }
-=======
 /**
  * A data-flow node that collect methods executing a LDAP query.
  *
@@ -172,5 +145,32 @@
    * Gets the argument containing the escaped expression.
    */
   DataFlow::Node getAnInput() { result = range.getAnInput() }
->>>>>>> cce8eac0
+}
+
+module NoSQLQuery {
+  abstract class Range extends DataFlow::Node {
+    abstract DataFlow::Node getQuery();
+  }
+}
+
+class NoSQLQuery extends DataFlow::Node {
+  NoSQLQuery::Range range;
+
+  NoSQLQuery() { this = range }
+
+  DataFlow::Node getQuery() { result = range.getQuery() }
+}
+
+module NoSQLSanitizer {
+  abstract class Range extends DataFlow::Node {
+    abstract DataFlow::Node getSanitizerNode();
+  }
+}
+
+class NoSQLSanitizer extends DataFlow::Node {
+  NoSQLSanitizer::Range range;
+
+  NoSQLSanitizer() { this = range }
+
+  DataFlow::Node getSanitizerNode() { result = range.getSanitizerNode() }
 }