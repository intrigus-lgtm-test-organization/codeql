/**
 * This version resides in the experimental area and provides a space for
 * external contributors to place new concepts, keeping to our preferred
 * structure while remaining in the experimental area.
 *
 * Provides abstract classes representing generic concepts such as file system
 * access or system command execution, for which individual framework libraries
 * provide concrete subclasses.
 */

private import python
private import semmle.python.dataflow.new.DataFlow
private import semmle.python.dataflow.new.RemoteFlowSources
private import semmle.python.dataflow.new.TaintTracking
private import experimental.semmle.python.Frameworks
private import semmle.python.Concepts

/** Provides classes for modeling copying file related APIs. */
module CopyFile {
  /**
   * A data flow node for copying file.
   *
   * Extend this class to model new APIs. If you want to refine existing API models,
   * extend `CopyFile` instead.
   */
  abstract class Range extends DataFlow::Node {
    /**
     * Gets the argument containing the path.
     */
    abstract DataFlow::Node getAPathArgument();

    /**
     * Gets fsrc argument.
     */
    abstract DataFlow::Node getfsrcArgument();
  }
}

/**
 * A data flow node for copying file.
 *
 * Extend this class to refine existing API models. If you want to model new APIs,
 * extend `CopyFile::Range` instead.
 */
class CopyFile extends DataFlow::Node {
  CopyFile::Range range;

  CopyFile() { this = range }

  DataFlow::Node getAPathArgument() { result = range.getAPathArgument() }

  DataFlow::Node getfsrcArgument() { result = range.getfsrcArgument() }
}

/** Provides classes for modeling log related APIs. */
module LogOutput {
  /**
   * A data flow node for log output.
   *
   * Extend this class to model new APIs. If you want to refine existing API models,
   * extend `LogOutput` instead.
   */
  abstract class Range extends DataFlow::Node {
    /**
     * Get the parameter value of the log output function.
     */
    abstract DataFlow::Node getAnInput();
  }
}

/**
 * A data flow node for log output.
 *
 * Extend this class to refine existing API models. If you want to model new APIs,
 * extend `LogOutput::Range` instead.
 */
class LogOutput extends DataFlow::Node {
  LogOutput::Range range;

  LogOutput() { this = range }

  DataFlow::Node getAnInput() { result = range.getAnInput() }
}

/** Provides classes for modeling LDAP query execution-related APIs. */
module LdapQuery {
  /**
   * A data-flow node that collects methods executing a LDAP query.
   *
   * Extend this class to model new APIs. If you want to refine existing API models,
   * extend `LDAPQuery` instead.
   */
  abstract class Range extends DataFlow::Node {
    /**
     * Gets the argument containing the executed expression.
     */
    abstract DataFlow::Node getQuery();
  }
}

/** DEPRECATED: Alias for LdapQuery */
deprecated module LDAPQuery = LdapQuery;

/**
 * A data-flow node that collect methods executing a LDAP query.
 *
 * Extend this class to refine existing API models. If you want to model new APIs,
 * extend `LDAPQuery::Range` instead.
 */
class LdapQuery extends DataFlow::Node {
  LdapQuery::Range range;

  LdapQuery() { this = range }

  /**
   * Gets the argument containing the executed expression.
   */
  DataFlow::Node getQuery() { result = range.getQuery() }
}

/** DEPRECATED: Alias for LdapQuery */
deprecated class LDAPQuery = LdapQuery;

/** Provides classes for modeling LDAP components escape-related APIs. */
module LdapEscape {
  /**
   * A data-flow node that collects functions escaping LDAP components.
   *
   * Extend this class to model new APIs. If you want to refine existing API models,
   * extend `LDAPEscape` instead.
   */
  abstract class Range extends DataFlow::Node {
    /**
     * Gets the argument containing the escaped expression.
     */
    abstract DataFlow::Node getAnInput();
  }
}

/** DEPRECATED: Alias for LdapEscape */
deprecated module LDAPEscape = LdapEscape;

/**
 * A data-flow node that collects functions escaping LDAP components.
 *
 * Extend this class to refine existing API models. If you want to model new APIs,
 * extend `LDAPEscape::Range` instead.
 */
class LdapEscape extends DataFlow::Node {
  LdapEscape::Range range;

  LdapEscape() { this = range }

  /**
   * Gets the argument containing the escaped expression.
   */
  DataFlow::Node getAnInput() { result = range.getAnInput() }
}

/** DEPRECATED: Alias for LdapEscape */
deprecated class LDAPEscape = LdapEscape;

/** Provides classes for modeling LDAP bind-related APIs. */
module LdapBind {
  /**
   * A data-flow node that collects methods binding a LDAP connection.
   *
   * Extend this class to model new APIs. If you want to refine existing API models,
   * extend `LDAPBind` instead.
   */
  abstract class Range extends DataFlow::Node {
    /**
     * Gets the argument containing the binding host.
     */
    abstract DataFlow::Node getHost();

    /**
     * Gets the argument containing the binding expression.
     */
    abstract DataFlow::Node getPassword();

    /**
     * Holds if the binding process use SSL.
     */
    abstract predicate useSSL();
  }
}

/** DEPRECATED: Alias for LdapBind */
deprecated module LDAPBind = LdapBind;

/**
 * A data-flow node that collects methods binding a LDAP connection.
 *
 * Extend this class to refine existing API models. If you want to model new APIs,
 * extend `LDAPBind::Range` instead.
 */
class LdapBind extends DataFlow::Node {
  LdapBind::Range range;

  LdapBind() { this = range }

  /**
   * Gets the argument containing the binding host.
   */
  DataFlow::Node getHost() { result = range.getHost() }

  /**
   * Gets the argument containing the binding expression.
   */
  DataFlow::Node getPassword() { result = range.getPassword() }

  /**
   * Holds if the binding process use SSL.
   */
  predicate useSSL() { range.useSSL() }
}

/** DEPRECATED: Alias for LdapBind */
deprecated class LDAPBind = LdapBind;

/** Provides classes for modeling SQL sanitization libraries. */
module SqlEscape {
  /**
   * A data-flow node that collects functions that escape SQL statements.
   *
   * Extend this class to model new APIs. If you want to refine existing API models,
   * extend `SQLEscape` instead.
   */
  abstract class Range extends DataFlow::Node {
    /**
     * Gets the argument containing the raw SQL statement.
     */
    abstract DataFlow::Node getAnInput();
  }
}

/** DEPRECATED: Alias for SqlEscape */
deprecated module SQLEscape = SqlEscape;

/**
 * A data-flow node that collects functions escaping SQL statements.
 *
 * Extend this class to refine existing API models. If you want to model new APIs,
 * extend `SQLEscape::Range` instead.
 */
class SqlEscape extends DataFlow::Node {
  SqlEscape::Range range;

  SqlEscape() { this = range }

  /**
   * Gets the argument containing the raw SQL statement.
   */
  DataFlow::Node getAnInput() { result = range.getAnInput() }
}

/** DEPRECATED: Alias for SqlEscape */
deprecated class SQLEscape = SqlEscape;

/** Provides a class for modeling NoSql execution APIs. */
module NoSqlQuery {
  /**
   * A data-flow node that executes NoSQL queries.
   *
   * Extend this class to model new APIs. If you want to refine existing API models,
   * extend `NoSQLQuery` instead.
   */
  abstract class Range extends DataFlow::Node {
    /** Gets the argument that specifies the NoSql query to be executed. */
    abstract DataFlow::Node getQuery();
  }
}

/** DEPRECATED: Alias for NoSqlQuery */
deprecated module NoSQLQuery = NoSqlQuery;

/**
 * A data-flow node that executes NoSQL queries.
 *
 * Extend this class to refine existing API models. If you want to model new APIs,
 * extend `NoSQLQuery::Range` instead.
 */
class NoSqlQuery extends DataFlow::Node {
  NoSqlQuery::Range range;

  NoSqlQuery() { this = range }

  /** Gets the argument that specifies the NoSql query to be executed. */
  DataFlow::Node getQuery() { result = range.getQuery() }
}

/** DEPRECATED: Alias for NoSqlQuery */
deprecated class NoSQLQuery = NoSqlQuery;

/** Provides classes for modeling NoSql sanitization-related APIs. */
module NoSqlSanitizer {
  /**
   * A data-flow node that collects functions sanitizing NoSQL queries.
   *
   * Extend this class to model new APIs. If you want to refine existing API models,
   * extend `NoSQLSanitizer` instead.
   */
  abstract class Range extends DataFlow::Node {
    /** Gets the argument that specifies the NoSql query to be sanitized. */
    abstract DataFlow::Node getAnInput();
  }
}

/** DEPRECATED: Alias for NoSqlSanitizer */
deprecated module NoSQLSanitizer = NoSqlSanitizer;

/**
 * A data-flow node that collects functions sanitizing NoSQL queries.
 *
 * Extend this class to model new APIs. If you want to refine existing API models,
 * extend `NoSQLSanitizer::Range` instead.
 */
class NoSqlSanitizer extends DataFlow::Node {
  NoSqlSanitizer::Range range;

  NoSqlSanitizer() { this = range }

  /** Gets the argument that specifies the NoSql query to be sanitized. */
  DataFlow::Node getAnInput() { result = range.getAnInput() }
}

/** DEPRECATED: Alias for NoSqlSanitizer */
deprecated class NoSQLSanitizer = NoSqlSanitizer;

/** Provides classes for modeling HTTP Header APIs. */
module HeaderDeclaration {
  /**
   * A data-flow node that collects functions setting HTTP Headers.
   *
   * Extend this class to model new APIs. If you want to refine existing API models,
   * extend `HeaderDeclaration` instead.
   */
  abstract class Range extends DataFlow::Node {
    /**
     * Gets the argument containing the header name.
     */
    abstract DataFlow::Node getNameArg();

    /**
     * Gets the argument containing the header value.
     */
    abstract DataFlow::Node getValueArg();
  }
}

/**
 * A data-flow node that collects functions setting HTTP Headers.
 *
 * Extend this class to refine existing API models. If you want to model new APIs,
 * extend `HeaderDeclaration::Range` instead.
 */
class HeaderDeclaration extends DataFlow::Node {
  HeaderDeclaration::Range range;

  HeaderDeclaration() { this = range }

  /**
   * Gets the argument containing the header name.
   */
  DataFlow::Node getNameArg() { result = range.getNameArg() }

  /**
   * Gets the argument containing the header value.
   */
  DataFlow::Node getValueArg() { result = range.getValueArg() }
}

<<<<<<< HEAD
/**
 * A data-flow node that sets a cookie in an HTTP response.
 *
 * Extend this class to refine existing API models. If you want to model new APIs,
 * extend `Cookie::Range` instead.
 */
class Cookie extends HTTP::Server::CookieWrite instanceof Cookie::Range {
  /**
   * Holds if this cookie is secure.
   */
  predicate isSecure() { super.isSecure() }

  /**
   * Holds if this cookie is HttpOnly.
   */
  predicate isHttpOnly() { super.isHttpOnly() }

  /**
   * Holds if the cookie is SameSite
   */
  predicate isSameSite() { super.isSameSite() }
}

/** Provides a class for modeling new cookie writes on HTTP responses. */
module Cookie {
  /**
   * A data-flow node that sets a cookie in an HTTP response.
   *
   * Extend this class to model new APIs. If you want to refine existing API models,
   * extend `Cookie` instead.
   */
  abstract class Range extends HTTP::Server::CookieWrite::Range {
    /**
     * Holds if this cookie is secure.
     */
    abstract predicate isSecure();

    /**
     * Holds if this cookie is HttpOnly.
     */
    abstract predicate isHttpOnly();

    /**
     * Holds if the cookie is SameSite.
     */
    abstract predicate isSameSite();
  }
}
=======
/** Provides classes for modeling JWT encoding-related APIs. */
module JwtEncoding {
  /**
   * A data-flow node that collects methods encoding a JWT token.
   *
   * Extend this class to model new APIs. If you want to refine existing API models,
   * extend `JWTEncoding` instead.
   */
  abstract class Range extends DataFlow::Node {
    /**
     * Gets the argument containing the encoding payload.
     */
    abstract DataFlow::Node getPayload();

    /**
     * Gets the argument containing the encoding key.
     */
    abstract DataFlow::Node getKey();

    /**
     * Gets the argument for the algorithm used in the encoding.
     */
    abstract DataFlow::Node getAlgorithm();

    /**
     * Gets a string representation of the algorithm used in the encoding.
     */
    abstract string getAlgorithmString();
  }
}

/** DEPRECATED: Alias for JwtEncoding */
deprecated module JWTEncoding = JwtEncoding;

/**
 * A data-flow node that collects methods encoding a JWT token.
 *
 * Extend this class to refine existing API models. If you want to model new APIs,
 * extend `JWTEncoding::Range` instead.
 */
class JwtEncoding extends DataFlow::Node instanceof JwtEncoding::Range {
  /**
   * Gets the argument containing the payload.
   */
  DataFlow::Node getPayload() { result = super.getPayload() }

  /**
   * Gets the argument containing the encoding key.
   */
  DataFlow::Node getKey() { result = super.getKey() }

  /**
   * Gets the argument for the algorithm used in the encoding.
   */
  DataFlow::Node getAlgorithm() { result = super.getAlgorithm() }

  /**
   * Gets a string representation of the algorithm used in the encoding.
   */
  string getAlgorithmString() { result = super.getAlgorithmString() }
}

/** DEPRECATED: Alias for JwtEncoding */
deprecated class JWTEncoding = JwtEncoding;

/** Provides classes for modeling JWT decoding-related APIs. */
module JwtDecoding {
  /**
   * A data-flow node that collects methods decoding a JWT token.
   *
   * Extend this class to model new APIs. If you want to refine existing API models,
   * extend `JWTDecoding` instead.
   */
  abstract class Range extends DataFlow::Node {
    /**
     * Gets the argument containing the encoding payload.
     */
    abstract DataFlow::Node getPayload();

    /**
     * Gets the argument containing the encoding key.
     */
    abstract DataFlow::Node getKey();

    /**
     * Gets the argument for the algorithm used in the encoding.
     */
    abstract DataFlow::Node getAlgorithm();

    /**
     * Gets a string representation of the algorithm used in the encoding.
     */
    abstract string getAlgorithmString();

    /**
     * Gets the options Node used in the encoding.
     */
    abstract DataFlow::Node getOptions();

    /**
     * Checks if the signature gets verified while decoding.
     */
    abstract predicate verifiesSignature();
  }
}

/** DEPRECATED: Alias for JwtDecoding */
deprecated module JWTDecoding = JwtDecoding;

/**
 * A data-flow node that collects methods encoding a JWT token.
 *
 * Extend this class to refine existing API models. If you want to model new APIs,
 * extend `JWTDecoding::Range` instead.
 */
class JwtDecoding extends DataFlow::Node instanceof JwtDecoding::Range {
  /**
   * Gets the argument containing the payload.
   */
  DataFlow::Node getPayload() { result = super.getPayload() }

  /**
   * Gets the argument containing the encoding key.
   */
  DataFlow::Node getKey() { result = super.getKey() }

  /**
   * Gets the argument for the algorithm used in the encoding.
   */
  DataFlow::Node getAlgorithm() { result = super.getAlgorithm() }

  /**
   * Gets a string representation of the algorithm used in the encoding.
   */
  string getAlgorithmString() { result = super.getAlgorithmString() }

  /**
   * Gets the options Node used in the encoding.
   */
  DataFlow::Node getOptions() { result = super.getOptions() }

  /**
   * Checks if the signature gets verified while decoding.
   */
  predicate verifiesSignature() { super.verifiesSignature() }
}

/** DEPRECATED: Alias for JwtDecoding */
deprecated class JWTDecoding = JwtDecoding;
>>>>>>> 2b6e0cfb
<|MERGE_RESOLUTION|>--- conflicted
+++ resolved
@@ -371,7 +371,6 @@
   DataFlow::Node getValueArg() { result = range.getValueArg() }
 }
 
-<<<<<<< HEAD
 /**
  * A data-flow node that sets a cookie in an HTTP response.
  *
@@ -420,7 +419,7 @@
     abstract predicate isSameSite();
   }
 }
-=======
+
 /** Provides classes for modeling JWT encoding-related APIs. */
 module JwtEncoding {
   /**
@@ -569,5 +568,4 @@
 }
 
 /** DEPRECATED: Alias for JwtDecoding */
-deprecated class JWTDecoding = JwtDecoding;
->>>>>>> 2b6e0cfb
+deprecated class JWTDecoding = JwtDecoding;