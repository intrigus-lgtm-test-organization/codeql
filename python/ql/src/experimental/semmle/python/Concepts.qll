/**
 * This version resides in the experimental area and provides a space for
 * external contributors to place new concepts, keeping to our preferred
 * structure while remaining in the experimental area.
 *
 * Provides abstract classes representing generic concepts such as file system
 * access or system command execution, for which individual framework libraries
 * provide concrete subclasses.
 */

private import python
private import semmle.python.dataflow.new.DataFlow
private import semmle.python.dataflow.new.RemoteFlowSources
private import semmle.python.dataflow.new.TaintTracking
private import experimental.semmle.python.Frameworks

<<<<<<< HEAD
/** Provides classes for modeling copying file related APIs. */
module CopyFile {
  /**
   * A data flow node for copying file.
   *
   * Extend this class to model new APIs. If you want to refine existing API models,
   * extend `CopyFile` instead.
   */
  abstract class Range extends DataFlow::Node {
    /**
     * Gets the argument containing the path.
     */
    abstract DataFlow::Node getAPathArgument();    
  }
}

/**
 * A data flow node for copying file.
 *
 * Extend this class to refine existing API models. If you want to model new APIs,
 * extend `CopyFile::Range` instead.
 */
class CopyFile extends DataFlow::Node {
  CopyFile::Range range;

  CopyFile() { this = range }

  DataFlow::Node getAPathArgument() { result = range.getAPathArgument() }
}

/** Provides classes for modeling log related APIs. */
module LogOutput {
  /**
   * A data flow node for log output.
   *
   * Extend this class to model new APIs. If you want to refine existing API models,
   * extend `LogOutput` instead.
   */
  abstract class Range extends DataFlow::Node {
    /**
     * Get the parameter value of the log output function.
     */
    abstract DataFlow::Node getAnInput();
  }
}

/**
 * A data flow node for log output.
 *
 * Extend this class to refine existing API models. If you want to model new APIs,
 * extend `LogOutput::Range` instead.
 */
class LogOutput extends DataFlow::Node {
  LogOutput::Range range;

  LogOutput() { this = range }

  DataFlow::Node getAnInput() { result = range.getAnInput() }
=======
/**
 * Since there is both XML module in normal and experimental Concepts,
 * we have to rename the experimental module as this.
 */
module ExperimentalXML {
  /**
   * A kind of XML vulnerability.
   *
   * See https://pypi.org/project/defusedxml/#python-xml-libraries
   */
  class XMLVulnerabilityKind extends string {
    XMLVulnerabilityKind() {
      this in ["Billion Laughs", "Quadratic Blowup", "XXE", "DTD retrieval"]
    }

    /** Holds for Billion Laughs vulnerability kind. */
    predicate isBillionLaughs() { this = "Billion Laughs" }

    /** Holds for Quadratic Blowup vulnerability kind. */
    predicate isQuadraticBlowup() { this = "Quadratic Blowup" }

    /** Holds for XXE vulnerability kind. */
    predicate isXxe() { this = "XXE" }

    /** Holds for DTD retrieval vulnerability kind. */
    predicate isDtdRetrieval() { this = "DTD retrieval" }
  }

  /**
   * A data-flow node that parses XML.
   *
   * Extend this class to model new APIs. If you want to refine existing API models,
   * extend `XMLParsing` instead.
   */
  class XMLParsing extends DataFlow::Node instanceof XMLParsing::Range {
    /**
     * Gets the argument containing the content to parse.
     */
    DataFlow::Node getAnInput() { result = super.getAnInput() }

    /**
     * Holds if this XML parsing is vulnerable to `kind`.
     */
    predicate vulnerableTo(XMLVulnerabilityKind kind) { super.vulnerableTo(kind) }
  }

  /** Provides classes for modeling XML parsing APIs. */
  module XMLParsing {
    /**
     * A data-flow node that parses XML.
     *
     * Extend this class to model new APIs. If you want to refine existing API models,
     * extend `XMLParsing` instead.
     */
    abstract class Range extends DataFlow::Node {
      /**
       * Gets the argument containing the content to parse.
       */
      abstract DataFlow::Node getAnInput();

      /**
       * Holds if this XML parsing is vulnerable to `kind`.
       */
      abstract predicate vulnerableTo(XMLVulnerabilityKind kind);
    }
  }
>>>>>>> 3b4206ce
}

/** Provides classes for modeling LDAP query execution-related APIs. */
module LdapQuery {
  /**
   * A data-flow node that collects methods executing a LDAP query.
   *
   * Extend this class to model new APIs. If you want to refine existing API models,
   * extend `LDAPQuery` instead.
   */
  abstract class Range extends DataFlow::Node {
    /**
     * Gets the argument containing the executed expression.
     */
    abstract DataFlow::Node getQuery();
  }
}

/** DEPRECATED: Alias for LdapQuery */
deprecated module LDAPQuery = LdapQuery;

/**
 * A data-flow node that collect methods executing a LDAP query.
 *
 * Extend this class to refine existing API models. If you want to model new APIs,
 * extend `LDAPQuery::Range` instead.
 */
class LdapQuery extends DataFlow::Node {
  LdapQuery::Range range;

  LdapQuery() { this = range }

  /**
   * Gets the argument containing the executed expression.
   */
  DataFlow::Node getQuery() { result = range.getQuery() }
}

/** DEPRECATED: Alias for LdapQuery */
deprecated class LDAPQuery = LdapQuery;

/** Provides classes for modeling LDAP components escape-related APIs. */
module LdapEscape {
  /**
   * A data-flow node that collects functions escaping LDAP components.
   *
   * Extend this class to model new APIs. If you want to refine existing API models,
   * extend `LDAPEscape` instead.
   */
  abstract class Range extends DataFlow::Node {
    /**
     * Gets the argument containing the escaped expression.
     */
    abstract DataFlow::Node getAnInput();
  }
}

/** DEPRECATED: Alias for LdapEscape */
deprecated module LDAPEscape = LdapEscape;

/**
 * A data-flow node that collects functions escaping LDAP components.
 *
 * Extend this class to refine existing API models. If you want to model new APIs,
 * extend `LDAPEscape::Range` instead.
 */
class LdapEscape extends DataFlow::Node {
  LdapEscape::Range range;

  LdapEscape() { this = range }

  /**
   * Gets the argument containing the escaped expression.
   */
  DataFlow::Node getAnInput() { result = range.getAnInput() }
}

/** DEPRECATED: Alias for LdapEscape */
deprecated class LDAPEscape = LdapEscape;

/** Provides classes for modeling LDAP bind-related APIs. */
module LdapBind {
  /**
   * A data-flow node that collects methods binding a LDAP connection.
   *
   * Extend this class to model new APIs. If you want to refine existing API models,
   * extend `LDAPBind` instead.
   */
  abstract class Range extends DataFlow::Node {
    /**
     * Gets the argument containing the binding host.
     */
    abstract DataFlow::Node getHost();

    /**
     * Gets the argument containing the binding expression.
     */
    abstract DataFlow::Node getPassword();

    /**
     * Holds if the binding process use SSL.
     */
    abstract predicate useSSL();
  }
}

/** DEPRECATED: Alias for LdapBind */
deprecated module LDAPBind = LdapBind;

/**
 * A data-flow node that collects methods binding a LDAP connection.
 *
 * Extend this class to refine existing API models. If you want to model new APIs,
 * extend `LDAPBind::Range` instead.
 */
class LdapBind extends DataFlow::Node {
  LdapBind::Range range;

  LdapBind() { this = range }

  /**
   * Gets the argument containing the binding host.
   */
  DataFlow::Node getHost() { result = range.getHost() }

  /**
   * Gets the argument containing the binding expression.
   */
  DataFlow::Node getPassword() { result = range.getPassword() }

  /**
   * Holds if the binding process use SSL.
   */
  predicate useSSL() { range.useSSL() }
}

/** DEPRECATED: Alias for LdapBind */
deprecated class LDAPBind = LdapBind;

/** Provides classes for modeling SQL sanitization libraries. */
module SqlEscape {
  /**
   * A data-flow node that collects functions that escape SQL statements.
   *
   * Extend this class to model new APIs. If you want to refine existing API models,
   * extend `SQLEscape` instead.
   */
  abstract class Range extends DataFlow::Node {
    /**
     * Gets the argument containing the raw SQL statement.
     */
    abstract DataFlow::Node getAnInput();
  }
}

/** DEPRECATED: Alias for SqlEscape */
deprecated module SQLEscape = SqlEscape;

/**
 * A data-flow node that collects functions escaping SQL statements.
 *
 * Extend this class to refine existing API models. If you want to model new APIs,
 * extend `SQLEscape::Range` instead.
 */
class SqlEscape extends DataFlow::Node {
  SqlEscape::Range range;

  SqlEscape() { this = range }

  /**
   * Gets the argument containing the raw SQL statement.
   */
  DataFlow::Node getAnInput() { result = range.getAnInput() }
}

/** DEPRECATED: Alias for SqlEscape */
deprecated class SQLEscape = SqlEscape;

/** Provides a class for modeling NoSql execution APIs. */
module NoSqlQuery {
  /**
   * A data-flow node that executes NoSQL queries.
   *
   * Extend this class to model new APIs. If you want to refine existing API models,
   * extend `NoSQLQuery` instead.
   */
  abstract class Range extends DataFlow::Node {
    /** Gets the argument that specifies the NoSql query to be executed. */
    abstract DataFlow::Node getQuery();
  }
}

/** DEPRECATED: Alias for NoSqlQuery */
deprecated module NoSQLQuery = NoSqlQuery;

/**
 * A data-flow node that executes NoSQL queries.
 *
 * Extend this class to refine existing API models. If you want to model new APIs,
 * extend `NoSQLQuery::Range` instead.
 */
class NoSqlQuery extends DataFlow::Node {
  NoSqlQuery::Range range;

  NoSqlQuery() { this = range }

  /** Gets the argument that specifies the NoSql query to be executed. */
  DataFlow::Node getQuery() { result = range.getQuery() }
}

/** DEPRECATED: Alias for NoSqlQuery */
deprecated class NoSQLQuery = NoSqlQuery;

/** Provides classes for modeling NoSql sanitization-related APIs. */
module NoSqlSanitizer {
  /**
   * A data-flow node that collects functions sanitizing NoSQL queries.
   *
   * Extend this class to model new APIs. If you want to refine existing API models,
   * extend `NoSQLSanitizer` instead.
   */
  abstract class Range extends DataFlow::Node {
    /** Gets the argument that specifies the NoSql query to be sanitized. */
    abstract DataFlow::Node getAnInput();
  }
}

/** DEPRECATED: Alias for NoSqlSanitizer */
deprecated module NoSQLSanitizer = NoSqlSanitizer;

/**
 * A data-flow node that collects functions sanitizing NoSQL queries.
 *
 * Extend this class to model new APIs. If you want to refine existing API models,
 * extend `NoSQLSanitizer::Range` instead.
 */
class NoSqlSanitizer extends DataFlow::Node {
  NoSqlSanitizer::Range range;

  NoSqlSanitizer() { this = range }

  /** Gets the argument that specifies the NoSql query to be sanitized. */
  DataFlow::Node getAnInput() { result = range.getAnInput() }
}

/** DEPRECATED: Alias for NoSqlSanitizer */
deprecated class NoSQLSanitizer = NoSqlSanitizer;

/** Provides classes for modeling HTTP Header APIs. */
module HeaderDeclaration {
  /**
   * A data-flow node that collects functions setting HTTP Headers.
   *
   * Extend this class to model new APIs. If you want to refine existing API models,
   * extend `HeaderDeclaration` instead.
   */
  abstract class Range extends DataFlow::Node {
    /**
     * Gets the argument containing the header name.
     */
    abstract DataFlow::Node getNameArg();

    /**
     * Gets the argument containing the header value.
     */
    abstract DataFlow::Node getValueArg();
  }
}

/**
 * A data-flow node that collects functions setting HTTP Headers.
 *
 * Extend this class to refine existing API models. If you want to model new APIs,
 * extend `HeaderDeclaration::Range` instead.
 */
class HeaderDeclaration extends DataFlow::Node {
  HeaderDeclaration::Range range;

  HeaderDeclaration() { this = range }

  /**
   * Gets the argument containing the header name.
   */
  DataFlow::Node getNameArg() { result = range.getNameArg() }

  /**
   * Gets the argument containing the header value.
   */
  DataFlow::Node getValueArg() { result = range.getValueArg() }
}

/** Provides classes for modeling JWT encoding-related APIs. */
module JwtEncoding {
  /**
   * A data-flow node that collects methods encoding a JWT token.
   *
   * Extend this class to model new APIs. If you want to refine existing API models,
   * extend `JWTEncoding` instead.
   */
  abstract class Range extends DataFlow::Node {
    /**
     * Gets the argument containing the encoding payload.
     */
    abstract DataFlow::Node getPayload();

    /**
     * Gets the argument containing the encoding key.
     */
    abstract DataFlow::Node getKey();

    /**
     * Gets the argument for the algorithm used in the encoding.
     */
    abstract DataFlow::Node getAlgorithm();

    /**
     * Gets a string representation of the algorithm used in the encoding.
     */
    abstract string getAlgorithmString();
  }
}

/** DEPRECATED: Alias for JwtEncoding */
deprecated module JWTEncoding = JwtEncoding;

/**
 * A data-flow node that collects methods encoding a JWT token.
 *
 * Extend this class to refine existing API models. If you want to model new APIs,
 * extend `JWTEncoding::Range` instead.
 */
class JwtEncoding extends DataFlow::Node instanceof JwtEncoding::Range {
  /**
   * Gets the argument containing the payload.
   */
  DataFlow::Node getPayload() { result = super.getPayload() }

  /**
   * Gets the argument containing the encoding key.
   */
  DataFlow::Node getKey() { result = super.getKey() }

  /**
   * Gets the argument for the algorithm used in the encoding.
   */
  DataFlow::Node getAlgorithm() { result = super.getAlgorithm() }

  /**
   * Gets a string representation of the algorithm used in the encoding.
   */
  string getAlgorithmString() { result = super.getAlgorithmString() }
}

/** DEPRECATED: Alias for JwtEncoding */
deprecated class JWTEncoding = JwtEncoding;

/** Provides classes for modeling JWT decoding-related APIs. */
module JwtDecoding {
  /**
   * A data-flow node that collects methods decoding a JWT token.
   *
   * Extend this class to model new APIs. If you want to refine existing API models,
   * extend `JWTDecoding` instead.
   */
  abstract class Range extends DataFlow::Node {
    /**
     * Gets the argument containing the encoding payload.
     */
    abstract DataFlow::Node getPayload();

    /**
     * Gets the argument containing the encoding key.
     */
    abstract DataFlow::Node getKey();

    /**
     * Gets the argument for the algorithm used in the encoding.
     */
    abstract DataFlow::Node getAlgorithm();

    /**
     * Gets a string representation of the algorithm used in the encoding.
     */
    abstract string getAlgorithmString();

    /**
     * Gets the options Node used in the encoding.
     */
    abstract DataFlow::Node getOptions();

    /**
     * Checks if the signature gets verified while decoding.
     */
    abstract predicate verifiesSignature();
  }
}

/** DEPRECATED: Alias for JwtDecoding */
deprecated module JWTDecoding = JwtDecoding;

/**
 * A data-flow node that collects methods encoding a JWT token.
 *
 * Extend this class to refine existing API models. If you want to model new APIs,
 * extend `JWTDecoding::Range` instead.
 */
class JwtDecoding extends DataFlow::Node instanceof JwtDecoding::Range {
  /**
   * Gets the argument containing the payload.
   */
  DataFlow::Node getPayload() { result = super.getPayload() }

  /**
   * Gets the argument containing the encoding key.
   */
  DataFlow::Node getKey() { result = super.getKey() }

  /**
   * Gets the argument for the algorithm used in the encoding.
   */
  DataFlow::Node getAlgorithm() { result = super.getAlgorithm() }

  /**
   * Gets a string representation of the algorithm used in the encoding.
   */
  string getAlgorithmString() { result = super.getAlgorithmString() }

  /**
   * Gets the options Node used in the encoding.
   */
  DataFlow::Node getOptions() { result = super.getOptions() }

  /**
   * Checks if the signature gets verified while decoding.
   */
  predicate verifiesSignature() { super.verifiesSignature() }
}

/** DEPRECATED: Alias for JwtDecoding */
deprecated class JWTDecoding = JwtDecoding;<|MERGE_RESOLUTION|>--- conflicted
+++ resolved
@@ -14,7 +14,7 @@
 private import semmle.python.dataflow.new.TaintTracking
 private import experimental.semmle.python.Frameworks
 
-<<<<<<< HEAD
+
 /** Provides classes for modeling copying file related APIs. */
 module CopyFile {
   /**
@@ -73,7 +73,7 @@
   LogOutput() { this = range }
 
   DataFlow::Node getAnInput() { result = range.getAnInput() }
-=======
+
 /**
  * Since there is both XML module in normal and experimental Concepts,
  * we have to rename the experimental module as this.
@@ -140,7 +140,6 @@
       abstract predicate vulnerableTo(XMLVulnerabilityKind kind);
     }
   }
->>>>>>> 3b4206ce
 }
 
 /** Provides classes for modeling LDAP query execution-related APIs. */
