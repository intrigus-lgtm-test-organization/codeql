/**
 * This version resides in the experimental area and provides a space for
 * external contributors to place new concepts, keeping to our preferred
 * structure while remaining in the experimental area.
 *
 * Provides abstract classes representing generic concepts such as file system
 * access or system command execution, for which individual framework libraries
 * provide concrete subclasses.
 */

private import python
private import semmle.python.dataflow.new.DataFlow
private import semmle.python.dataflow.new.RemoteFlowSources
private import semmle.python.dataflow.new.TaintTracking
private import experimental.semmle.python.Frameworks

<<<<<<< HEAD
/** Provides classes for modeling HTTP Header APIs. */
module HeaderDeclaration {
  /**
   * A data-flow node that collects functions setting HTTP Headers' content.
   *
   * Extend this class to model new APIs. If you want to refine existing API models,
   * extend `HeaderDeclaration` instead.
   */
  abstract class Range extends DataFlow::Node {
    /**
     * Gets the argument containing the header value.
     */
    abstract DataFlow::Node getHeaderInput();
  }
}

/**
 * A data-flow node that collects functions setting HTTP Headers' content.
 *
 * Extend this class to model new APIs. If you want to refine existing API models,
 * extend `HeaderDeclaration` instead.
 */
class HeaderDeclaration extends DataFlow::Node {
  HeaderDeclaration::Range range;

  HeaderDeclaration() { this = range }

  /**
   * Gets the argument containing the header value.
   */
  DataFlow::Node getHeaderInput() { result = range.getHeaderInput() }
=======
/** Provides classes for modeling Regular Expression-related APIs. */
module RegexExecution {
  /**
   * A data-flow node that executes a regular expression.
   *
   * Extend this class to model new APIs. If you want to refine existing API models,
   * extend `RegexExecution` instead.
   */
  abstract class Range extends DataFlow::Node {
    /**
     * Gets the argument containing the executed expression.
     */
    abstract DataFlow::Node getRegexNode();

    /**
     * Gets the library used to execute the regular expression.
     */
    abstract string getRegexModule();
  }
}

/**
 * A data-flow node that executes a regular expression.
 *
 * Extend this class to refine existing API models. If you want to model new APIs,
 * extend `RegexExecution::Range` instead.
 */
class RegexExecution extends DataFlow::Node {
  RegexExecution::Range range;

  RegexExecution() { this = range }

  DataFlow::Node getRegexNode() { result = range.getRegexNode() }

  string getRegexModule() { result = range.getRegexModule() }
}

/** Provides classes for modeling Regular Expression escape-related APIs. */
module RegexEscape {
  /**
   * A data-flow node that escapes a regular expression.
   *
   * Extend this class to model new APIs. If you want to refine existing API models,
   * extend `RegexEscape` instead.
   */
  abstract class Range extends DataFlow::Node {
    /**
     * Gets the argument containing the escaped expression.
     */
    abstract DataFlow::Node getRegexNode();
  }
}

/**
 * A data-flow node that escapes a regular expression.
 *
 * Extend this class to refine existing API models. If you want to model new APIs,
 * extend `RegexEscape::Range` instead.
 */
class RegexEscape extends DataFlow::Node {
  RegexEscape::Range range;

  RegexEscape() { this = range }

  DataFlow::Node getRegexNode() { result = range.getRegexNode() }
}

/** Provides classes for modeling LDAP query execution-related APIs. */
module LDAPQuery {
  /**
   * A data-flow node that collects methods executing a LDAP query.
   *
   * Extend this class to model new APIs. If you want to refine existing API models,
   * extend `LDAPQuery` instead.
   */
  abstract class Range extends DataFlow::Node {
    /**
     * Gets the argument containing the executed expression.
     */
    abstract DataFlow::Node getQuery();
  }
}

/**
 * A data-flow node that collect methods executing a LDAP query.
 *
 * Extend this class to refine existing API models. If you want to model new APIs,
 * extend `LDAPQuery::Range` instead.
 */
class LDAPQuery extends DataFlow::Node {
  LDAPQuery::Range range;

  LDAPQuery() { this = range }

  /**
   * Gets the argument containing the executed expression.
   */
  DataFlow::Node getQuery() { result = range.getQuery() }
}

/** Provides classes for modeling LDAP components escape-related APIs. */
module LDAPEscape {
  /**
   * A data-flow node that collects functions escaping LDAP components.
   *
   * Extend this class to model new APIs. If you want to refine existing API models,
   * extend `LDAPEscape` instead.
   */
  abstract class Range extends DataFlow::Node {
    /**
     * Gets the argument containing the escaped expression.
     */
    abstract DataFlow::Node getAnInput();
  }
}

/**
 * A data-flow node that collects functions escaping LDAP components.
 *
 * Extend this class to refine existing API models. If you want to model new APIs,
 * extend `LDAPEscape::Range` instead.
 */
class LDAPEscape extends DataFlow::Node {
  LDAPEscape::Range range;

  LDAPEscape() { this = range }

  /**
   * Gets the argument containing the escaped expression.
   */
  DataFlow::Node getAnInput() { result = range.getAnInput() }
>>>>>>> 64001cc0
}<|MERGE_RESOLUTION|>--- conflicted
+++ resolved
@@ -14,39 +14,6 @@
 private import semmle.python.dataflow.new.TaintTracking
 private import experimental.semmle.python.Frameworks
 
-<<<<<<< HEAD
-/** Provides classes for modeling HTTP Header APIs. */
-module HeaderDeclaration {
-  /**
-   * A data-flow node that collects functions setting HTTP Headers' content.
-   *
-   * Extend this class to model new APIs. If you want to refine existing API models,
-   * extend `HeaderDeclaration` instead.
-   */
-  abstract class Range extends DataFlow::Node {
-    /**
-     * Gets the argument containing the header value.
-     */
-    abstract DataFlow::Node getHeaderInput();
-  }
-}
-
-/**
- * A data-flow node that collects functions setting HTTP Headers' content.
- *
- * Extend this class to model new APIs. If you want to refine existing API models,
- * extend `HeaderDeclaration` instead.
- */
-class HeaderDeclaration extends DataFlow::Node {
-  HeaderDeclaration::Range range;
-
-  HeaderDeclaration() { this = range }
-
-  /**
-   * Gets the argument containing the header value.
-   */
-  DataFlow::Node getHeaderInput() { result = range.getHeaderInput() }
-=======
 /** Provides classes for modeling Regular Expression-related APIs. */
 module RegexExecution {
   /**
@@ -178,5 +145,37 @@
    * Gets the argument containing the escaped expression.
    */
   DataFlow::Node getAnInput() { result = range.getAnInput() }
->>>>>>> 64001cc0
+}
+
+/** Provides classes for modeling HTTP Header APIs. */
+module HeaderDeclaration {
+  /**
+   * A data-flow node that collects functions setting HTTP Headers' content.
+   *
+   * Extend this class to model new APIs. If you want to refine existing API models,
+   * extend `HeaderDeclaration` instead.
+   */
+  abstract class Range extends DataFlow::Node {
+    /**
+     * Gets the argument containing the header value.
+     */
+    abstract DataFlow::Node getHeaderInput();
+  }
+}
+
+/**
+ * A data-flow node that collects functions setting HTTP Headers' content.
+ *
+ * Extend this class to model new APIs. If you want to refine existing API models,
+ * extend `HeaderDeclaration` instead.
+ */
+class HeaderDeclaration extends DataFlow::Node {
+  HeaderDeclaration::Range range;
+
+  HeaderDeclaration() { this = range }
+
+  /**
+   * Gets the argument containing the header value.
+   */
+  DataFlow::Node getHeaderInput() { result = range.getHeaderInput() }
 }