edges
| datamodel.py:35:7:35:7 | ControlFlowNode for a | datamodel.py:36:10:36:10 | ControlFlowNode for a |
| datamodel.py:38:8:38:13 | ControlFlowNode for SOURCE | datamodel.py:35:7:35:7 | ControlFlowNode for a |
| datamodel.py:38:8:38:13 | ControlFlowNode for SOURCE | datamodel.py:38:6:38:17 | ControlFlowNode for f() |
| datamodel.py:44:22:44:22 | ControlFlowNode for x | datamodel.py:46:16:46:16 | ControlFlowNode for x |
| datamodel.py:49:26:49:26 | ControlFlowNode for x | datamodel.py:50:16:50:16 | ControlFlowNode for x |
| datamodel.py:71:15:71:20 | ControlFlowNode for SOURCE | datamodel.py:44:22:44:22 | ControlFlowNode for x |
| datamodel.py:71:15:71:20 | ControlFlowNode for SOURCE | datamodel.py:71:6:71:24 | ControlFlowNode for Attribute() |
| datamodel.py:72:18:72:23 | ControlFlowNode for SOURCE | datamodel.py:44:22:44:22 | ControlFlowNode for x |
| datamodel.py:72:18:72:23 | ControlFlowNode for SOURCE | datamodel.py:72:6:72:27 | ControlFlowNode for Attribute() |
| datamodel.py:80:20:80:25 | ControlFlowNode for SOURCE | datamodel.py:49:26:49:26 | ControlFlowNode for x |
| datamodel.py:80:20:80:25 | ControlFlowNode for SOURCE | datamodel.py:80:6:80:26 | ControlFlowNode for Attribute() |
| datamodel.py:81:20:81:25 | ControlFlowNode for SOURCE | datamodel.py:49:26:49:26 | ControlFlowNode for x |
| datamodel.py:81:20:81:25 | ControlFlowNode for SOURCE | datamodel.py:81:6:81:26 | ControlFlowNode for Attribute() |
| datamodel.py:152:5:152:8 | [post store] ControlFlowNode for self [Attribute b] | datamodel.py:155:14:155:25 | ControlFlowNode for Customized() [Attribute b] |
| datamodel.py:152:14:152:19 | ControlFlowNode for SOURCE | datamodel.py:152:5:152:8 | [post store] ControlFlowNode for self [Attribute b] |
| datamodel.py:155:14:155:25 | ControlFlowNode for Customized() [Attribute b] | datamodel.py:159:6:159:15 | ControlFlowNode for customized [Attribute b] |
| datamodel.py:159:6:159:15 | ControlFlowNode for customized [Attribute b] | datamodel.py:159:6:159:17 | ControlFlowNode for Attribute |
| test.py:42:10:42:26 | ControlFlowNode for Tuple [Tuple element at index 1] | test.py:43:9:43:9 | ControlFlowNode for x [Tuple element at index 1] |
| test.py:42:21:42:26 | ControlFlowNode for SOURCE | test.py:42:10:42:26 | ControlFlowNode for Tuple [Tuple element at index 1] |
| test.py:43:9:43:9 | ControlFlowNode for x [Tuple element at index 1] | test.py:43:9:43:12 | ControlFlowNode for Subscript |
| test.py:43:9:43:12 | ControlFlowNode for Subscript | test.py:44:10:44:10 | ControlFlowNode for y |
| test.py:55:9:55:14 | ControlFlowNode for SOURCE | test.py:56:10:56:10 | ControlFlowNode for x |
| test.py:61:9:61:16 | ControlFlowNode for Str | test.py:62:10:62:10 | ControlFlowNode for x |
| test.py:66:9:66:17 | ControlFlowNode for Str | test.py:67:10:67:10 | ControlFlowNode for x |
| test.py:71:9:71:10 | ControlFlowNode for IntegerLiteral | test.py:72:10:72:10 | ControlFlowNode for x |
| test.py:76:9:76:12 | ControlFlowNode for FloatLiteral | test.py:77:10:77:10 | ControlFlowNode for x |
| test.py:87:10:87:15 | ControlFlowNode for SOURCE | test.py:88:10:88:10 | ControlFlowNode for x |
| test.py:93:9:93:16 | ControlFlowNode for List [List element] | test.py:94:10:94:10 | ControlFlowNode for x [List element] |
| test.py:93:10:93:15 | ControlFlowNode for SOURCE | test.py:93:9:93:16 | ControlFlowNode for List [List element] |
| test.py:94:10:94:10 | ControlFlowNode for x [List element] | test.py:94:10:94:13 | ControlFlowNode for Subscript |
| test.py:103:9:103:37 | ControlFlowNode for ListComp [List element] | test.py:104:10:104:10 | ControlFlowNode for x [List element] |
| test.py:103:10:103:15 | ControlFlowNode for SOURCE | test.py:103:9:103:37 | ControlFlowNode for ListComp [List element] |
| test.py:104:10:104:10 | ControlFlowNode for x [List element] | test.py:104:10:104:13 | ControlFlowNode for Subscript |
| test.py:108:9:108:29 | ControlFlowNode for ListComp [List element] | test.py:109:10:109:10 | ControlFlowNode for x [List element] |
| test.py:108:10:108:10 | ControlFlowNode for y | test.py:108:9:108:29 | ControlFlowNode for ListComp [List element] |
| test.py:108:16:108:16 | SSA variable y | test.py:108:10:108:10 | ControlFlowNode for y |
| test.py:108:21:108:28 | ControlFlowNode for List [List element] | test.py:108:16:108:16 | SSA variable y |
| test.py:108:22:108:27 | ControlFlowNode for SOURCE | test.py:108:21:108:28 | ControlFlowNode for List [List element] |
| test.py:109:10:109:10 | ControlFlowNode for x [List element] | test.py:109:10:109:13 | ControlFlowNode for Subscript |
| test.py:113:9:113:16 | ControlFlowNode for List [List element] | test.py:114:21:114:21 | ControlFlowNode for l [List element] |
| test.py:113:10:113:15 | ControlFlowNode for SOURCE | test.py:113:9:113:16 | ControlFlowNode for List [List element] |
| test.py:114:9:114:22 | ControlFlowNode for ListComp [List element] | test.py:115:10:115:10 | ControlFlowNode for x [List element] |
| test.py:114:10:114:10 | ControlFlowNode for y | test.py:114:9:114:22 | ControlFlowNode for ListComp [List element] |
| test.py:114:16:114:16 | SSA variable y | test.py:114:10:114:10 | ControlFlowNode for y |
| test.py:114:21:114:21 | ControlFlowNode for l [List element] | test.py:114:16:114:16 | SSA variable y |
| test.py:115:10:115:10 | ControlFlowNode for x [List element] | test.py:115:10:115:13 | ControlFlowNode for Subscript |
| test.py:125:9:125:16 | ControlFlowNode for Set [List element] | test.py:126:10:126:10 | ControlFlowNode for x [List element] |
| test.py:125:10:125:15 | ControlFlowNode for SOURCE | test.py:125:9:125:16 | ControlFlowNode for Set [List element] |
| test.py:126:10:126:10 | ControlFlowNode for x [List element] | test.py:126:10:126:16 | ControlFlowNode for Attribute() |
| test.py:130:9:130:37 | ControlFlowNode for SetComp [Set element] | test.py:131:10:131:10 | ControlFlowNode for x [Set element] |
| test.py:130:10:130:15 | ControlFlowNode for SOURCE | test.py:130:9:130:37 | ControlFlowNode for SetComp [Set element] |
| test.py:131:10:131:10 | ControlFlowNode for x [Set element] | test.py:131:10:131:16 | ControlFlowNode for Attribute() |
| test.py:135:9:135:29 | ControlFlowNode for SetComp [Set element] | test.py:136:10:136:10 | ControlFlowNode for x [Set element] |
| test.py:135:10:135:10 | ControlFlowNode for y | test.py:135:9:135:29 | ControlFlowNode for SetComp [Set element] |
| test.py:135:16:135:16 | SSA variable y | test.py:135:10:135:10 | ControlFlowNode for y |
| test.py:135:21:135:28 | ControlFlowNode for List [List element] | test.py:135:16:135:16 | SSA variable y |
| test.py:135:22:135:27 | ControlFlowNode for SOURCE | test.py:135:21:135:28 | ControlFlowNode for List [List element] |
| test.py:136:10:136:10 | ControlFlowNode for x [Set element] | test.py:136:10:136:16 | ControlFlowNode for Attribute() |
| test.py:140:9:140:16 | ControlFlowNode for Set [List element] | test.py:141:21:141:21 | ControlFlowNode for l [List element] |
| test.py:140:10:140:15 | ControlFlowNode for SOURCE | test.py:140:9:140:16 | ControlFlowNode for Set [List element] |
| test.py:141:9:141:22 | ControlFlowNode for SetComp [Set element] | test.py:142:10:142:10 | ControlFlowNode for x [Set element] |
| test.py:141:10:141:10 | ControlFlowNode for y | test.py:141:9:141:22 | ControlFlowNode for SetComp [Set element] |
| test.py:141:16:141:16 | SSA variable y | test.py:141:10:141:10 | ControlFlowNode for y |
| test.py:141:21:141:21 | ControlFlowNode for l [List element] | test.py:141:16:141:16 | SSA variable y |
| test.py:142:10:142:10 | ControlFlowNode for x [Set element] | test.py:142:10:142:16 | ControlFlowNode for Attribute() |
| test.py:152:9:152:21 | ControlFlowNode for Dict [Dictionary element at key s] | test.py:153:10:153:10 | ControlFlowNode for x [Dictionary element at key s] |
| test.py:152:15:152:20 | ControlFlowNode for SOURCE | test.py:152:9:152:21 | ControlFlowNode for Dict [Dictionary element at key s] |
| test.py:153:10:153:10 | ControlFlowNode for x [Dictionary element at key s] | test.py:153:10:153:15 | ControlFlowNode for Subscript |
| test.py:157:9:157:21 | ControlFlowNode for Dict [Dictionary element at key s] | test.py:158:10:158:10 | ControlFlowNode for x [Dictionary element at key s] |
| test.py:157:15:157:20 | ControlFlowNode for SOURCE | test.py:157:9:157:21 | ControlFlowNode for Dict [Dictionary element at key s] |
| test.py:158:10:158:10 | ControlFlowNode for x [Dictionary element at key s] | test.py:158:10:158:19 | ControlFlowNode for Attribute() |
| test.py:183:9:183:42 | ControlFlowNode for ListComp [List element] | test.py:184:10:184:10 | ControlFlowNode for x [List element] |
| test.py:183:10:183:10 | ControlFlowNode for y | test.py:183:9:183:42 | ControlFlowNode for ListComp [List element] |
| test.py:183:16:183:16 | SSA variable z [List element] | test.py:183:41:183:41 | ControlFlowNode for z [List element] |
| test.py:183:21:183:30 | ControlFlowNode for List [List element, List element] | test.py:183:16:183:16 | SSA variable z [List element] |
| test.py:183:22:183:29 | ControlFlowNode for List [List element] | test.py:183:21:183:30 | ControlFlowNode for List [List element, List element] |
| test.py:183:23:183:28 | ControlFlowNode for SOURCE | test.py:183:22:183:29 | ControlFlowNode for List [List element] |
| test.py:183:36:183:36 | SSA variable y | test.py:183:10:183:10 | ControlFlowNode for y |
| test.py:183:41:183:41 | ControlFlowNode for z [List element] | test.py:183:36:183:36 | SSA variable y |
| test.py:184:10:184:10 | ControlFlowNode for x [List element] | test.py:184:10:184:13 | ControlFlowNode for Subscript |
| test.py:188:9:188:68 | ControlFlowNode for ListComp [List element] | test.py:189:10:189:10 | ControlFlowNode for x [List element] |
| test.py:188:10:188:10 | ControlFlowNode for y | test.py:188:9:188:68 | ControlFlowNode for ListComp [List element] |
| test.py:188:16:188:16 | SSA variable v [List element, List element, List element] | test.py:188:45:188:45 | ControlFlowNode for v [List element, List element, List element] |
| test.py:188:21:188:34 | ControlFlowNode for List [List element, List element, List element, List element] | test.py:188:16:188:16 | SSA variable v [List element, List element, List element] |
| test.py:188:22:188:33 | ControlFlowNode for List [List element, List element, List element] | test.py:188:21:188:34 | ControlFlowNode for List [List element, List element, List element, List element] |
| test.py:188:23:188:32 | ControlFlowNode for List [List element, List element] | test.py:188:22:188:33 | ControlFlowNode for List [List element, List element, List element] |
| test.py:188:24:188:31 | ControlFlowNode for List [List element] | test.py:188:23:188:32 | ControlFlowNode for List [List element, List element] |
| test.py:188:25:188:30 | ControlFlowNode for SOURCE | test.py:188:24:188:31 | ControlFlowNode for List [List element] |
| test.py:188:40:188:40 | SSA variable u [List element, List element] | test.py:188:56:188:56 | ControlFlowNode for u [List element, List element] |
| test.py:188:45:188:45 | ControlFlowNode for v [List element, List element, List element] | test.py:188:40:188:40 | SSA variable u [List element, List element] |
| test.py:188:51:188:51 | SSA variable z [List element] | test.py:188:67:188:67 | ControlFlowNode for z [List element] |
| test.py:188:56:188:56 | ControlFlowNode for u [List element, List element] | test.py:188:51:188:51 | SSA variable z [List element] |
| test.py:188:62:188:62 | SSA variable y | test.py:188:10:188:10 | ControlFlowNode for y |
| test.py:188:67:188:67 | ControlFlowNode for z [List element] | test.py:188:62:188:62 | SSA variable y |
| test.py:189:10:189:10 | ControlFlowNode for x [List element] | test.py:189:10:189:13 | ControlFlowNode for Subscript |
| test.py:199:9:199:42 | ControlFlowNode for ListComp [List element] | test.py:200:10:200:10 | ControlFlowNode for x [List element] |
| test.py:199:10:199:10 | ControlFlowNode for y | test.py:199:9:199:42 | ControlFlowNode for ListComp [List element] |
| test.py:199:16:199:16 | SSA variable y | test.py:199:10:199:10 | ControlFlowNode for y |
| test.py:199:22:199:22 | ControlFlowNode for z | test.py:199:22:199:40 | ControlFlowNode for GeneratorExp [List element] |
| test.py:199:22:199:40 | ControlFlowNode for GeneratorExp [List element] | test.py:199:16:199:16 | SSA variable y |
| test.py:199:28:199:28 | SSA variable z | test.py:199:22:199:22 | ControlFlowNode for z |
| test.py:199:33:199:40 | ControlFlowNode for List [List element] | test.py:199:28:199:28 | SSA variable z |
| test.py:199:34:199:39 | ControlFlowNode for SOURCE | test.py:199:33:199:40 | ControlFlowNode for List [List element] |
| test.py:200:10:200:10 | ControlFlowNode for x [List element] | test.py:200:10:200:13 | ControlFlowNode for Subscript |
| test.py:205:9:205:47 | ControlFlowNode for ListComp [List element] | test.py:206:10:206:10 | ControlFlowNode for x [List element] |
| test.py:205:10:205:10 | ControlFlowNode for a | test.py:205:9:205:47 | ControlFlowNode for ListComp [List element] |
| test.py:205:17:205:17 | SSA variable a | test.py:205:10:205:10 | ControlFlowNode for a |
| test.py:205:17:205:20 | ControlFlowNode for Tuple [Tuple element at index 0] | test.py:205:17:205:17 | SSA variable a |
| test.py:205:17:205:20 | IterableSequence [Tuple element at index 0] | test.py:205:17:205:20 | ControlFlowNode for Tuple [Tuple element at index 0] |
| test.py:205:26:205:46 | ControlFlowNode for List [List element, Tuple element at index 0] | test.py:205:17:205:20 | IterableSequence [Tuple element at index 0] |
| test.py:205:28:205:33 | ControlFlowNode for SOURCE | test.py:205:28:205:44 | ControlFlowNode for Tuple [Tuple element at index 0] |
| test.py:205:28:205:44 | ControlFlowNode for Tuple [Tuple element at index 0] | test.py:205:26:205:46 | ControlFlowNode for List [List element, Tuple element at index 0] |
| test.py:206:10:206:10 | ControlFlowNode for x [List element] | test.py:206:10:206:13 | ControlFlowNode for Subscript |
| test.py:210:9:210:51 | ControlFlowNode for ListComp [List element] | test.py:211:10:211:10 | ControlFlowNode for x [List element] |
| test.py:210:10:210:10 | ControlFlowNode for a [List element] | test.py:210:10:210:13 | ControlFlowNode for Subscript |
| test.py:210:10:210:13 | ControlFlowNode for Subscript | test.py:210:9:210:51 | ControlFlowNode for ListComp [List element] |
| test.py:210:20:210:21 | IterableElement | test.py:210:20:210:21 | SSA variable a [List element] |
| test.py:210:20:210:21 | SSA variable a [List element] | test.py:210:10:210:10 | ControlFlowNode for a [List element] |
| test.py:210:20:210:24 | ControlFlowNode for Tuple [Tuple element at index 0] | test.py:210:20:210:21 | IterableElement |
| test.py:210:20:210:24 | IterableSequence [Tuple element at index 0] | test.py:210:20:210:24 | ControlFlowNode for Tuple [Tuple element at index 0] |
| test.py:210:30:210:50 | ControlFlowNode for List [List element, Tuple element at index 0] | test.py:210:20:210:24 | IterableSequence [Tuple element at index 0] |
| test.py:210:32:210:37 | ControlFlowNode for SOURCE | test.py:210:32:210:48 | ControlFlowNode for Tuple [Tuple element at index 0] |
| test.py:210:32:210:48 | ControlFlowNode for Tuple [Tuple element at index 0] | test.py:210:30:210:50 | ControlFlowNode for List [List element, Tuple element at index 0] |
| test.py:211:10:211:10 | ControlFlowNode for x [List element] | test.py:211:10:211:13 | ControlFlowNode for Subscript |
| test.py:349:11:349:16 | ControlFlowNode for SOURCE | test.py:349:11:349:17 | ControlFlowNode for Tuple [Tuple element at index 0] |
| test.py:349:11:349:17 | ControlFlowNode for Tuple [Tuple element at index 0] | test.py:349:10:349:21 | ControlFlowNode for Subscript |
| test.py:353:10:353:17 | ControlFlowNode for List [List element] | test.py:353:10:353:20 | ControlFlowNode for Subscript |
| test.py:353:11:353:16 | ControlFlowNode for SOURCE | test.py:353:10:353:17 | ControlFlowNode for List [List element] |
| test.py:357:10:357:22 | ControlFlowNode for Dict [Dictionary element at key s] | test.py:357:10:357:27 | ControlFlowNode for Subscript |
| test.py:357:16:357:21 | ControlFlowNode for SOURCE | test.py:357:10:357:22 | ControlFlowNode for Dict [Dictionary element at key s] |
| test.py:375:15:375:15 | ControlFlowNode for b | test.py:376:12:376:12 | ControlFlowNode for b |
| test.py:380:28:380:33 | ControlFlowNode for SOURCE | test.py:375:15:375:15 | ControlFlowNode for b |
| test.py:380:28:380:33 | ControlFlowNode for SOURCE | test.py:380:10:380:34 | ControlFlowNode for second() |
| test.py:388:30:388:35 | ControlFlowNode for SOURCE | test.py:375:15:375:15 | ControlFlowNode for b |
| test.py:388:30:388:35 | ControlFlowNode for SOURCE | test.py:388:10:388:36 | ControlFlowNode for second() |
| test.py:396:10:396:43 | KwUnpacked b | test.py:375:15:375:15 | ControlFlowNode for b |
| test.py:396:10:396:43 | KwUnpacked b | test.py:396:10:396:43 | ControlFlowNode for second() |
| test.py:396:30:396:42 | ControlFlowNode for Dict [Dictionary element at key b] | test.py:396:10:396:43 | KwUnpacked b |
| test.py:396:36:396:41 | ControlFlowNode for SOURCE | test.py:396:30:396:42 | ControlFlowNode for Dict [Dictionary element at key b] |
| test.py:399:21:399:21 | ControlFlowNode for b [Tuple element at index 0] | test.py:400:12:400:12 | ControlFlowNode for b [Tuple element at index 0] |
| test.py:400:12:400:12 | ControlFlowNode for b [Tuple element at index 0] | test.py:400:12:400:15 | ControlFlowNode for Subscript |
| test.py:404:10:404:39 | PosOverflowNode for f_extra_pos() [Tuple element at index 0] | test.py:399:21:399:21 | ControlFlowNode for b [Tuple element at index 0] |
| test.py:404:10:404:39 | PosOverflowNode for f_extra_pos() [Tuple element at index 0] | test.py:404:10:404:39 | ControlFlowNode for f_extra_pos() |
| test.py:404:33:404:38 | ControlFlowNode for SOURCE | test.py:404:10:404:39 | PosOverflowNode for f_extra_pos() [Tuple element at index 0] |
| test.py:407:26:407:26 | ControlFlowNode for b [Dictionary element at key b] | test.py:408:12:408:12 | ControlFlowNode for b [Dictionary element at key b] |
| test.py:408:12:408:12 | ControlFlowNode for b [Dictionary element at key b] | test.py:408:12:408:17 | ControlFlowNode for Subscript |
| test.py:412:10:412:45 | KwOverflowNode for f_extra_keyword() [Dictionary element at key b] | test.py:407:26:407:26 | ControlFlowNode for b [Dictionary element at key b] |
| test.py:412:10:412:45 | KwOverflowNode for f_extra_keyword() [Dictionary element at key b] | test.py:412:10:412:45 | ControlFlowNode for f_extra_keyword() |
| test.py:412:39:412:44 | ControlFlowNode for SOURCE | test.py:412:10:412:45 | KwOverflowNode for f_extra_keyword() [Dictionary element at key b] |
| test.py:433:10:433:15 | ControlFlowNode for SOURCE | test.py:433:10:433:38 | ControlFlowNode for IfExp |
| test.py:441:34:441:39 | ControlFlowNode for SOURCE | test.py:441:10:441:39 | ControlFlowNode for IfExp |
| test.py:462:11:462:11 | ControlFlowNode for x | test.py:463:16:463:16 | ControlFlowNode for x |
| test.py:465:12:465:17 | ControlFlowNode for SOURCE | test.py:462:11:462:11 | ControlFlowNode for x |
| test.py:465:12:465:17 | ControlFlowNode for SOURCE | test.py:465:10:465:18 | ControlFlowNode for f() |
| test.py:469:19:469:19 | ControlFlowNode for b | test.py:470:16:470:16 | ControlFlowNode for b |
| test.py:472:28:472:33 | ControlFlowNode for SOURCE | test.py:469:19:469:19 | ControlFlowNode for b |
| test.py:472:28:472:33 | ControlFlowNode for SOURCE | test.py:472:10:472:34 | ControlFlowNode for second() |
| test.py:483:19:483:19 | ControlFlowNode for b | test.py:484:16:484:16 | ControlFlowNode for b |
| test.py:486:30:486:35 | ControlFlowNode for SOURCE | test.py:483:19:483:19 | ControlFlowNode for b |
| test.py:486:30:486:35 | ControlFlowNode for SOURCE | test.py:486:10:486:36 | ControlFlowNode for second() |
| test.py:497:19:497:19 | ControlFlowNode for b | test.py:498:16:498:16 | ControlFlowNode for b |
| test.py:500:10:500:43 | KwUnpacked b | test.py:497:19:497:19 | ControlFlowNode for b |
| test.py:500:10:500:43 | KwUnpacked b | test.py:500:10:500:43 | ControlFlowNode for second() |
| test.py:500:30:500:42 | ControlFlowNode for Dict [Dictionary element at key b] | test.py:500:10:500:43 | KwUnpacked b |
| test.py:500:36:500:41 | ControlFlowNode for SOURCE | test.py:500:30:500:42 | ControlFlowNode for Dict [Dictionary element at key b] |
| test.py:504:30:504:30 | ControlFlowNode for b [Tuple element at index 0] | test.py:504:33:504:33 | ControlFlowNode for b [Tuple element at index 0] |
| test.py:504:33:504:33 | ControlFlowNode for b [Tuple element at index 0] | test.py:504:33:504:36 | ControlFlowNode for Subscript |
| test.py:505:10:505:39 | PosOverflowNode for f_extra_pos() [Tuple element at index 0] | test.py:504:30:504:30 | ControlFlowNode for b [Tuple element at index 0] |
| test.py:505:10:505:39 | PosOverflowNode for f_extra_pos() [Tuple element at index 0] | test.py:505:10:505:39 | ControlFlowNode for f_extra_pos() |
| test.py:505:33:505:38 | ControlFlowNode for SOURCE | test.py:505:10:505:39 | PosOverflowNode for f_extra_pos() [Tuple element at index 0] |
| test.py:509:35:509:35 | ControlFlowNode for b [Dictionary element at key b] | test.py:509:38:509:38 | ControlFlowNode for b [Dictionary element at key b] |
| test.py:509:38:509:38 | ControlFlowNode for b [Dictionary element at key b] | test.py:509:38:509:43 | ControlFlowNode for Subscript |
| test.py:510:10:510:45 | KwOverflowNode for f_extra_keyword() [Dictionary element at key b] | test.py:509:35:509:35 | ControlFlowNode for b [Dictionary element at key b] |
| test.py:510:10:510:45 | KwOverflowNode for f_extra_keyword() [Dictionary element at key b] | test.py:510:10:510:45 | ControlFlowNode for f_extra_keyword() |
| test.py:510:39:510:44 | ControlFlowNode for SOURCE | test.py:510:10:510:45 | KwOverflowNode for f_extra_keyword() [Dictionary element at key b] |
| test.py:522:9:522:14 | ControlFlowNode for SOURCE | test.py:524:10:524:10 | ControlFlowNode for a |
| test.py:522:9:522:14 | ControlFlowNode for SOURCE | test.py:529:10:529:10 | ControlFlowNode for b |
| test.py:534:10:534:15 | ControlFlowNode for SOURCE | test.py:534:10:534:26 | ControlFlowNode for Tuple [Tuple element at index 0] |
| test.py:534:10:534:26 | ControlFlowNode for Tuple [Tuple element at index 0] | test.py:535:5:535:8 | ControlFlowNode for Tuple [Tuple element at index 0] |
| test.py:535:5:535:5 | SSA variable a | test.py:536:10:536:10 | ControlFlowNode for a |
| test.py:535:5:535:8 | ControlFlowNode for Tuple [Tuple element at index 0] | test.py:535:5:535:5 | SSA variable a |
| test.py:542:10:542:15 | ControlFlowNode for SOURCE | test.py:542:10:542:36 | ControlFlowNode for Tuple [Tuple element at index 0] |
| test.py:542:10:542:36 | ControlFlowNode for Tuple [Tuple element at index 0] | test.py:543:5:543:13 | ControlFlowNode for Tuple [Tuple element at index 0] |
| test.py:542:10:542:36 | ControlFlowNode for Tuple [Tuple element at index 1, Tuple element at index 1] | test.py:543:5:543:13 | ControlFlowNode for Tuple [Tuple element at index 1, Tuple element at index 1] |
| test.py:542:19:542:35 | ControlFlowNode for Tuple [Tuple element at index 1] | test.py:542:10:542:36 | ControlFlowNode for Tuple [Tuple element at index 1, Tuple element at index 1] |
| test.py:542:30:542:35 | ControlFlowNode for SOURCE | test.py:542:19:542:35 | ControlFlowNode for Tuple [Tuple element at index 1] |
| test.py:543:5:543:5 | SSA variable a | test.py:544:10:544:10 | ControlFlowNode for a |
| test.py:543:5:543:13 | ControlFlowNode for Tuple [Tuple element at index 0] | test.py:543:5:543:5 | SSA variable a |
| test.py:543:5:543:13 | ControlFlowNode for Tuple [Tuple element at index 1, Tuple element at index 1] | test.py:543:9:543:12 | IterableSequence [Tuple element at index 1] |
| test.py:543:9:543:12 | ControlFlowNode for Tuple [Tuple element at index 1] | test.py:543:12:543:12 | SSA variable c |
| test.py:543:9:543:12 | IterableSequence [Tuple element at index 1] | test.py:543:9:543:12 | ControlFlowNode for Tuple [Tuple element at index 1] |
| test.py:543:12:543:12 | SSA variable c | test.py:546:10:546:10 | ControlFlowNode for c |
| test.py:551:9:551:33 | ControlFlowNode for List [List element, List element, List element, List element] | test.py:552:5:552:14 | IterableSequence [List element, List element, List element, List element] |
| test.py:551:10:551:21 | ControlFlowNode for List [List element, List element, List element] | test.py:551:9:551:33 | ControlFlowNode for List [List element, List element, List element, List element] |
| test.py:551:11:551:20 | ControlFlowNode for List [List element, List element] | test.py:551:10:551:21 | ControlFlowNode for List [List element, List element, List element] |
| test.py:551:12:551:19 | ControlFlowNode for List [List element] | test.py:551:11:551:20 | ControlFlowNode for List [List element, List element] |
| test.py:551:13:551:18 | ControlFlowNode for SOURCE | test.py:551:12:551:19 | ControlFlowNode for List [List element] |
| test.py:552:5:552:11 | ControlFlowNode for List [Tuple element at index 0, List element, List element] | test.py:552:6:552:10 | IterableSequence [List element, List element] |
| test.py:552:5:552:11 | IterableElement [List element, List element] | test.py:552:5:552:11 | ControlFlowNode for List [Tuple element at index 0, List element, List element] |
| test.py:552:5:552:11 | IterableSequence [List element, List element, List element] | test.py:552:5:552:11 | IterableElement [List element, List element] |
| test.py:552:5:552:14 | ControlFlowNode for Tuple [Tuple element at index 0, List element, List element, List element] | test.py:552:5:552:11 | IterableSequence [List element, List element, List element] |
| test.py:552:5:552:14 | IterableElement [List element, List element, List element] | test.py:552:5:552:14 | ControlFlowNode for Tuple [Tuple element at index 0, List element, List element, List element] |
| test.py:552:5:552:14 | IterableSequence [List element, List element, List element, List element] | test.py:552:5:552:14 | IterableElement [List element, List element, List element] |
| test.py:552:6:552:10 | ControlFlowNode for List [Tuple element at index 0, List element] | test.py:552:7:552:9 | IterableSequence [List element] |
| test.py:552:6:552:10 | IterableElement [List element] | test.py:552:6:552:10 | ControlFlowNode for List [Tuple element at index 0, List element] |
| test.py:552:6:552:10 | IterableSequence [List element, List element] | test.py:552:6:552:10 | IterableElement [List element] |
| test.py:552:7:552:9 | ControlFlowNode for List [Tuple element at index 0] | test.py:552:8:552:8 | SSA variable a |
| test.py:552:7:552:9 | IterableElement | test.py:552:7:552:9 | ControlFlowNode for List [Tuple element at index 0] |
| test.py:552:7:552:9 | IterableSequence [List element] | test.py:552:7:552:9 | IterableElement |
| test.py:552:8:552:8 | SSA variable a | test.py:553:10:553:10 | ControlFlowNode for a |
| test.py:559:10:559:15 | ControlFlowNode for SOURCE | test.py:559:10:559:34 | ControlFlowNode for Tuple [Tuple element at index 0] |
| test.py:559:10:559:34 | ControlFlowNode for Tuple [Tuple element at index 0] | test.py:560:5:560:12 | ControlFlowNode for Tuple [Tuple element at index 0] |
| test.py:559:10:559:34 | ControlFlowNode for Tuple [Tuple element at index 1] | test.py:560:5:560:12 | ControlFlowNode for Tuple [Tuple element at index 1] |
| test.py:559:18:559:23 | ControlFlowNode for SOURCE | test.py:559:10:559:34 | ControlFlowNode for Tuple [Tuple element at index 1] |
| test.py:560:5:560:5 | SSA variable a | test.py:561:10:561:10 | ControlFlowNode for a |
| test.py:560:5:560:12 | ControlFlowNode for Tuple [Tuple element at index 0] | test.py:560:5:560:5 | SSA variable a |
| test.py:560:5:560:12 | ControlFlowNode for Tuple [Tuple element at index 1] | test.py:560:8:560:9 | IterableElement |
| test.py:560:5:560:12 | ControlFlowNode for Tuple [Tuple element at index 1] | test.py:560:12:560:12 | SSA variable c |
| test.py:560:8:560:9 | IterableElement | test.py:560:8:560:9 | SSA variable b [List element] |
| test.py:560:8:560:9 | SSA variable b [List element] | test.py:563:10:563:10 | ControlFlowNode for b [List element] |
| test.py:560:12:560:12 | SSA variable c | test.py:564:12:564:12 | ControlFlowNode for c |
| test.py:563:10:563:10 | ControlFlowNode for b [List element] | test.py:563:10:563:13 | ControlFlowNode for Subscript |
| test.py:569:10:569:15 | ControlFlowNode for SOURCE | test.py:569:10:569:23 | ControlFlowNode for Tuple [Tuple element at index 0] |
| test.py:569:10:569:23 | ControlFlowNode for Tuple [Tuple element at index 0] | test.py:570:5:570:12 | ControlFlowNode for Tuple [Tuple element at index 0] |
| test.py:569:10:569:23 | ControlFlowNode for Tuple [Tuple element at index 1] | test.py:570:5:570:12 | ControlFlowNode for Tuple [Tuple element at index 1] |
| test.py:569:18:569:23 | ControlFlowNode for SOURCE | test.py:569:10:569:23 | ControlFlowNode for Tuple [Tuple element at index 1] |
| test.py:570:5:570:5 | SSA variable a | test.py:571:10:571:10 | ControlFlowNode for a |
| test.py:570:5:570:12 | ControlFlowNode for Tuple [Tuple element at index 0] | test.py:570:5:570:5 | SSA variable a |
| test.py:570:5:570:12 | ControlFlowNode for Tuple [Tuple element at index 1] | test.py:570:12:570:12 | SSA variable c |
| test.py:570:12:570:12 | SSA variable c | test.py:573:10:573:10 | ControlFlowNode for c |
| test.py:578:10:578:61 | ControlFlowNode for List [List element, List element] | test.py:581:6:581:23 | IterableSequence [List element, List element] |
| test.py:578:10:578:61 | ControlFlowNode for List [List element, List element] | test.py:589:5:589:24 | IterableSequence [List element, List element] |
| test.py:578:10:578:61 | ControlFlowNode for List [List element, List element] | test.py:597:6:597:23 | IterableSequence [List element, List element] |
| test.py:578:11:578:37 | ControlFlowNode for List [List element] | test.py:578:10:578:61 | ControlFlowNode for List [List element, List element] |
| test.py:578:12:578:17 | ControlFlowNode for SOURCE | test.py:578:11:578:37 | ControlFlowNode for List [List element] |
| test.py:578:31:578:36 | ControlFlowNode for SOURCE | test.py:578:11:578:37 | ControlFlowNode for List [List element] |
| test.py:578:40:578:47 | ControlFlowNode for List [List element] | test.py:578:10:578:61 | ControlFlowNode for List [List element, List element] |
| test.py:578:41:578:46 | ControlFlowNode for SOURCE | test.py:578:40:578:47 | ControlFlowNode for List [List element] |
| test.py:581:6:581:23 | ControlFlowNode for Tuple [Tuple element at index 0, List element] | test.py:581:7:581:16 | IterableSequence [List element] |
| test.py:581:6:581:23 | IterableElement [List element] | test.py:581:6:581:23 | ControlFlowNode for Tuple [Tuple element at index 0, List element] |
| test.py:581:6:581:23 | IterableSequence [List element, List element] | test.py:581:6:581:23 | IterableElement [List element] |
| test.py:581:7:581:8 | SSA variable a1 | test.py:582:10:582:11 | ControlFlowNode for a1 |
| test.py:581:7:581:16 | ControlFlowNode for Tuple [Tuple element at index 0] | test.py:581:7:581:8 | SSA variable a1 |
| test.py:581:7:581:16 | ControlFlowNode for Tuple [Tuple element at index 1] | test.py:581:11:581:12 | SSA variable a2 |
| test.py:581:7:581:16 | ControlFlowNode for Tuple [Tuple element at index 2] | test.py:581:15:581:16 | SSA variable a3 |
| test.py:581:7:581:16 | IterableElement | test.py:581:7:581:16 | ControlFlowNode for Tuple [Tuple element at index 0] |
| test.py:581:7:581:16 | IterableElement | test.py:581:7:581:16 | ControlFlowNode for Tuple [Tuple element at index 1] |
| test.py:581:7:581:16 | IterableElement | test.py:581:7:581:16 | ControlFlowNode for Tuple [Tuple element at index 2] |
| test.py:581:7:581:16 | IterableSequence [List element] | test.py:581:7:581:16 | IterableElement |
| test.py:581:11:581:12 | SSA variable a2 | test.py:583:12:583:13 | ControlFlowNode for a2 |
| test.py:581:15:581:16 | SSA variable a3 | test.py:584:10:584:11 | ControlFlowNode for a3 |
| test.py:589:5:589:24 | ControlFlowNode for List [Tuple element at index 0, List element] | test.py:589:7:589:16 | IterableSequence [List element] |
| test.py:589:5:589:24 | IterableElement [List element] | test.py:589:5:589:24 | ControlFlowNode for List [Tuple element at index 0, List element] |
| test.py:589:5:589:24 | IterableSequence [List element, List element] | test.py:589:5:589:24 | IterableElement [List element] |
| test.py:589:7:589:8 | SSA variable a1 | test.py:590:10:590:11 | ControlFlowNode for a1 |
| test.py:589:7:589:16 | ControlFlowNode for Tuple [Tuple element at index 0] | test.py:589:7:589:8 | SSA variable a1 |
| test.py:589:7:589:16 | ControlFlowNode for Tuple [Tuple element at index 1] | test.py:589:11:589:12 | SSA variable a2 |
| test.py:589:7:589:16 | ControlFlowNode for Tuple [Tuple element at index 2] | test.py:589:15:589:16 | SSA variable a3 |
| test.py:589:7:589:16 | IterableElement | test.py:589:7:589:16 | ControlFlowNode for Tuple [Tuple element at index 0] |
| test.py:589:7:589:16 | IterableElement | test.py:589:7:589:16 | ControlFlowNode for Tuple [Tuple element at index 1] |
| test.py:589:7:589:16 | IterableElement | test.py:589:7:589:16 | ControlFlowNode for Tuple [Tuple element at index 2] |
| test.py:589:7:589:16 | IterableSequence [List element] | test.py:589:7:589:16 | IterableElement |
| test.py:589:11:589:12 | SSA variable a2 | test.py:591:12:591:13 | ControlFlowNode for a2 |
| test.py:589:15:589:16 | SSA variable a3 | test.py:592:10:592:11 | ControlFlowNode for a3 |
| test.py:597:6:597:17 | ControlFlowNode for List [Tuple element at index 0] | test.py:597:7:597:8 | SSA variable a1 |
| test.py:597:6:597:17 | ControlFlowNode for List [Tuple element at index 1] | test.py:597:11:597:12 | SSA variable a2 |
| test.py:597:6:597:17 | ControlFlowNode for List [Tuple element at index 2] | test.py:597:15:597:16 | SSA variable a3 |
| test.py:597:6:597:17 | IterableElement | test.py:597:6:597:17 | ControlFlowNode for List [Tuple element at index 0] |
| test.py:597:6:597:17 | IterableElement | test.py:597:6:597:17 | ControlFlowNode for List [Tuple element at index 1] |
| test.py:597:6:597:17 | IterableElement | test.py:597:6:597:17 | ControlFlowNode for List [Tuple element at index 2] |
| test.py:597:6:597:17 | IterableSequence [List element] | test.py:597:6:597:17 | IterableElement |
| test.py:597:6:597:23 | ControlFlowNode for Tuple [Tuple element at index 0, List element] | test.py:597:6:597:17 | IterableSequence [List element] |
| test.py:597:6:597:23 | IterableElement [List element] | test.py:597:6:597:23 | ControlFlowNode for Tuple [Tuple element at index 0, List element] |
| test.py:597:6:597:23 | IterableSequence [List element, List element] | test.py:597:6:597:23 | IterableElement [List element] |
| test.py:597:7:597:8 | SSA variable a1 | test.py:598:10:598:11 | ControlFlowNode for a1 |
| test.py:597:11:597:12 | SSA variable a2 | test.py:599:12:599:13 | ControlFlowNode for a2 |
| test.py:597:15:597:16 | SSA variable a3 | test.py:600:10:600:11 | ControlFlowNode for a3 |
| test.py:606:11:606:47 | ControlFlowNode for Tuple [Tuple element at index 0, Tuple element at index 0] | test.py:609:5:609:19 | ControlFlowNode for List [Tuple element at index 0, Tuple element at index 0] |
| test.py:606:11:606:47 | ControlFlowNode for Tuple [Tuple element at index 0, Tuple element at index 0] | test.py:618:6:618:18 | ControlFlowNode for Tuple [Tuple element at index 0, Tuple element at index 0] |
| test.py:606:11:606:47 | ControlFlowNode for Tuple [Tuple element at index 0, Tuple element at index 0] | test.py:627:5:627:19 | ControlFlowNode for List [Tuple element at index 0, Tuple element at index 0] |
| test.py:606:11:606:47 | ControlFlowNode for Tuple [Tuple element at index 0, Tuple element at index 0] | test.py:636:6:636:18 | ControlFlowNode for Tuple [Tuple element at index 0, Tuple element at index 0] |
| test.py:606:11:606:47 | ControlFlowNode for Tuple [Tuple element at index 0, Tuple element at index 2] | test.py:609:5:609:19 | ControlFlowNode for List [Tuple element at index 0, Tuple element at index 2] |
| test.py:606:11:606:47 | ControlFlowNode for Tuple [Tuple element at index 0, Tuple element at index 2] | test.py:618:6:618:18 | ControlFlowNode for Tuple [Tuple element at index 0, Tuple element at index 2] |
| test.py:606:11:606:47 | ControlFlowNode for Tuple [Tuple element at index 0, Tuple element at index 2] | test.py:627:5:627:19 | ControlFlowNode for List [Tuple element at index 0, Tuple element at index 2] |
| test.py:606:11:606:47 | ControlFlowNode for Tuple [Tuple element at index 0, Tuple element at index 2] | test.py:636:6:636:18 | ControlFlowNode for Tuple [Tuple element at index 0, Tuple element at index 2] |
| test.py:606:12:606:17 | ControlFlowNode for SOURCE | test.py:606:12:606:36 | ControlFlowNode for Tuple [Tuple element at index 0] |
| test.py:606:12:606:36 | ControlFlowNode for Tuple [Tuple element at index 0] | test.py:606:11:606:47 | ControlFlowNode for Tuple [Tuple element at index 0, Tuple element at index 0] |
| test.py:606:12:606:36 | ControlFlowNode for Tuple [Tuple element at index 2] | test.py:606:11:606:47 | ControlFlowNode for Tuple [Tuple element at index 0, Tuple element at index 2] |
| test.py:606:31:606:36 | ControlFlowNode for SOURCE | test.py:606:12:606:36 | ControlFlowNode for Tuple [Tuple element at index 2] |
| test.py:609:5:609:19 | ControlFlowNode for List [Tuple element at index 0, Tuple element at index 0] | test.py:609:6:609:14 | IterableSequence [Tuple element at index 0] |
| test.py:609:5:609:19 | ControlFlowNode for List [Tuple element at index 0, Tuple element at index 2] | test.py:609:6:609:14 | IterableSequence [Tuple element at index 2] |
| test.py:609:6:609:14 | ControlFlowNode for List [Tuple element at index 0] | test.py:609:7:609:8 | SSA variable a1 |
| test.py:609:6:609:14 | ControlFlowNode for List [Tuple element at index 2] | test.py:609:11:609:13 | IterableElement |
| test.py:609:6:609:14 | IterableSequence [Tuple element at index 0] | test.py:609:6:609:14 | ControlFlowNode for List [Tuple element at index 0] |
| test.py:609:6:609:14 | IterableSequence [Tuple element at index 2] | test.py:609:6:609:14 | ControlFlowNode for List [Tuple element at index 2] |
| test.py:609:7:609:8 | SSA variable a1 | test.py:610:10:610:11 | ControlFlowNode for a1 |
| test.py:609:11:609:13 | IterableElement | test.py:609:11:609:13 | SSA variable a2 [List element] |
| test.py:609:11:609:13 | SSA variable a2 [List element] | test.py:612:12:612:13 | ControlFlowNode for a2 [List element] |
| test.py:609:11:609:13 | SSA variable a2 [List element] | test.py:613:10:613:11 | ControlFlowNode for a2 [List element] |
| test.py:612:12:612:13 | ControlFlowNode for a2 [List element] | test.py:612:12:612:16 | ControlFlowNode for Subscript |
| test.py:613:10:613:11 | ControlFlowNode for a2 [List element] | test.py:613:10:613:14 | ControlFlowNode for Subscript |
| test.py:618:6:618:18 | ControlFlowNode for Tuple [Tuple element at index 0, Tuple element at index 0] | test.py:618:7:618:13 | IterableSequence [Tuple element at index 0] |
| test.py:618:6:618:18 | ControlFlowNode for Tuple [Tuple element at index 0, Tuple element at index 2] | test.py:618:7:618:13 | IterableSequence [Tuple element at index 2] |
| test.py:618:7:618:8 | SSA variable a1 | test.py:619:10:619:11 | ControlFlowNode for a1 |
| test.py:618:7:618:13 | ControlFlowNode for Tuple [Tuple element at index 0] | test.py:618:7:618:8 | SSA variable a1 |
| test.py:618:7:618:13 | ControlFlowNode for Tuple [Tuple element at index 2] | test.py:618:11:618:13 | IterableElement |
| test.py:618:7:618:13 | IterableSequence [Tuple element at index 0] | test.py:618:7:618:13 | ControlFlowNode for Tuple [Tuple element at index 0] |
| test.py:618:7:618:13 | IterableSequence [Tuple element at index 2] | test.py:618:7:618:13 | ControlFlowNode for Tuple [Tuple element at index 2] |
| test.py:618:11:618:13 | IterableElement | test.py:618:11:618:13 | SSA variable a2 [List element] |
| test.py:618:11:618:13 | SSA variable a2 [List element] | test.py:621:12:621:13 | ControlFlowNode for a2 [List element] |
| test.py:618:11:618:13 | SSA variable a2 [List element] | test.py:622:10:622:11 | ControlFlowNode for a2 [List element] |
| test.py:621:12:621:13 | ControlFlowNode for a2 [List element] | test.py:621:12:621:16 | ControlFlowNode for Subscript |
| test.py:622:10:622:11 | ControlFlowNode for a2 [List element] | test.py:622:10:622:14 | ControlFlowNode for Subscript |
| test.py:627:5:627:19 | ControlFlowNode for List [Tuple element at index 0, Tuple element at index 0] | test.py:627:7:627:13 | IterableSequence [Tuple element at index 0] |
| test.py:627:5:627:19 | ControlFlowNode for List [Tuple element at index 0, Tuple element at index 2] | test.py:627:7:627:13 | IterableSequence [Tuple element at index 2] |
| test.py:627:7:627:8 | SSA variable a1 | test.py:628:10:628:11 | ControlFlowNode for a1 |
| test.py:627:7:627:13 | ControlFlowNode for Tuple [Tuple element at index 0] | test.py:627:7:627:8 | SSA variable a1 |
| test.py:627:7:627:13 | ControlFlowNode for Tuple [Tuple element at index 2] | test.py:627:11:627:13 | IterableElement |
| test.py:627:7:627:13 | IterableSequence [Tuple element at index 0] | test.py:627:7:627:13 | ControlFlowNode for Tuple [Tuple element at index 0] |
| test.py:627:7:627:13 | IterableSequence [Tuple element at index 2] | test.py:627:7:627:13 | ControlFlowNode for Tuple [Tuple element at index 2] |
| test.py:627:11:627:13 | IterableElement | test.py:627:11:627:13 | SSA variable a2 [List element] |
| test.py:627:11:627:13 | SSA variable a2 [List element] | test.py:630:12:630:13 | ControlFlowNode for a2 [List element] |
| test.py:627:11:627:13 | SSA variable a2 [List element] | test.py:631:10:631:11 | ControlFlowNode for a2 [List element] |
| test.py:630:12:630:13 | ControlFlowNode for a2 [List element] | test.py:630:12:630:16 | ControlFlowNode for Subscript |
| test.py:631:10:631:11 | ControlFlowNode for a2 [List element] | test.py:631:10:631:14 | ControlFlowNode for Subscript |
| test.py:636:6:636:14 | ControlFlowNode for List [Tuple element at index 0] | test.py:636:7:636:8 | SSA variable a1 |
| test.py:636:6:636:14 | ControlFlowNode for List [Tuple element at index 2] | test.py:636:11:636:13 | IterableElement |
| test.py:636:6:636:14 | IterableSequence [Tuple element at index 0] | test.py:636:6:636:14 | ControlFlowNode for List [Tuple element at index 0] |
| test.py:636:6:636:14 | IterableSequence [Tuple element at index 2] | test.py:636:6:636:14 | ControlFlowNode for List [Tuple element at index 2] |
| test.py:636:6:636:18 | ControlFlowNode for Tuple [Tuple element at index 0, Tuple element at index 0] | test.py:636:6:636:14 | IterableSequence [Tuple element at index 0] |
| test.py:636:6:636:18 | ControlFlowNode for Tuple [Tuple element at index 0, Tuple element at index 2] | test.py:636:6:636:14 | IterableSequence [Tuple element at index 2] |
| test.py:636:7:636:8 | SSA variable a1 | test.py:637:10:637:11 | ControlFlowNode for a1 |
| test.py:636:11:636:13 | IterableElement | test.py:636:11:636:13 | SSA variable a2 [List element] |
| test.py:636:11:636:13 | SSA variable a2 [List element] | test.py:639:12:639:13 | ControlFlowNode for a2 [List element] |
| test.py:636:11:636:13 | SSA variable a2 [List element] | test.py:640:10:640:11 | ControlFlowNode for a2 [List element] |
| test.py:639:12:639:13 | ControlFlowNode for a2 [List element] | test.py:639:12:639:16 | ControlFlowNode for Subscript |
| test.py:640:10:640:11 | ControlFlowNode for a2 [List element] | test.py:640:10:640:14 | ControlFlowNode for Subscript |
| test.py:647:19:647:24 | ControlFlowNode for SOURCE | test.py:648:10:648:10 | ControlFlowNode for a |
| test.py:655:10:655:51 | ControlFlowNode for List [List element, Tuple element at index 0] | test.py:656:16:656:17 | ControlFlowNode for tl [List element, Tuple element at index 0] |
| test.py:655:12:655:17 | ControlFlowNode for SOURCE | test.py:655:12:655:28 | ControlFlowNode for Tuple [Tuple element at index 0] |
| test.py:655:12:655:28 | ControlFlowNode for Tuple [Tuple element at index 0] | test.py:655:10:655:51 | ControlFlowNode for List [List element, Tuple element at index 0] |
| test.py:655:33:655:38 | ControlFlowNode for SOURCE | test.py:655:33:655:49 | ControlFlowNode for Tuple [Tuple element at index 0] |
| test.py:655:33:655:49 | ControlFlowNode for Tuple [Tuple element at index 0] | test.py:655:10:655:51 | ControlFlowNode for List [List element, Tuple element at index 0] |
| test.py:656:9:656:9 | SSA variable x | test.py:657:14:657:14 | ControlFlowNode for x |
| test.py:656:9:656:11 | ControlFlowNode for Tuple [Tuple element at index 0] | test.py:656:9:656:9 | SSA variable x |
| test.py:656:9:656:11 | IterableSequence [Tuple element at index 0] | test.py:656:9:656:11 | ControlFlowNode for Tuple [Tuple element at index 0] |
| test.py:656:16:656:17 | ControlFlowNode for tl [List element, Tuple element at index 0] | test.py:656:9:656:11 | IterableSequence [Tuple element at index 0] |
| test.py:663:10:663:51 | ControlFlowNode for List [List element, Tuple element at index 0] | test.py:664:17:664:18 | ControlFlowNode for tl [List element, Tuple element at index 0] |
| test.py:663:12:663:17 | ControlFlowNode for SOURCE | test.py:663:12:663:28 | ControlFlowNode for Tuple [Tuple element at index 0] |
| test.py:663:12:663:28 | ControlFlowNode for Tuple [Tuple element at index 0] | test.py:663:10:663:51 | ControlFlowNode for List [List element, Tuple element at index 0] |
| test.py:663:33:663:38 | ControlFlowNode for SOURCE | test.py:663:33:663:49 | ControlFlowNode for Tuple [Tuple element at index 0] |
| test.py:663:33:663:49 | ControlFlowNode for Tuple [Tuple element at index 0] | test.py:663:10:663:51 | ControlFlowNode for List [List element, Tuple element at index 0] |
| test.py:664:9:664:10 | IterableElement | test.py:664:9:664:10 | SSA variable x [List element] |
| test.py:664:9:664:10 | SSA variable x [List element] | test.py:666:14:666:14 | ControlFlowNode for x [List element] |
| test.py:664:9:664:12 | ControlFlowNode for Tuple [Tuple element at index 0] | test.py:664:9:664:10 | IterableElement |
| test.py:664:9:664:12 | ControlFlowNode for Tuple [Tuple element at index 0] | test.py:664:12:664:12 | SSA variable y |
| test.py:664:9:664:12 | IterableSequence [Tuple element at index 0] | test.py:664:9:664:12 | ControlFlowNode for Tuple [Tuple element at index 0] |
| test.py:664:12:664:12 | SSA variable y | test.py:667:16:667:16 | ControlFlowNode for y |
| test.py:664:17:664:18 | ControlFlowNode for tl [List element, Tuple element at index 0] | test.py:664:9:664:12 | IterableSequence [Tuple element at index 0] |
| test.py:666:14:666:14 | ControlFlowNode for x [List element] | test.py:666:14:666:17 | ControlFlowNode for Subscript |
| test.py:672:10:672:51 | ControlFlowNode for List [List element, Tuple element at index 0] | test.py:673:19:673:20 | ControlFlowNode for tl [List element, Tuple element at index 0] |
| test.py:672:12:672:17 | ControlFlowNode for SOURCE | test.py:672:12:672:28 | ControlFlowNode for Tuple [Tuple element at index 0] |
| test.py:672:12:672:28 | ControlFlowNode for Tuple [Tuple element at index 0] | test.py:672:10:672:51 | ControlFlowNode for List [List element, Tuple element at index 0] |
| test.py:672:33:672:38 | ControlFlowNode for SOURCE | test.py:672:33:672:49 | ControlFlowNode for Tuple [Tuple element at index 0] |
| test.py:672:33:672:49 | ControlFlowNode for Tuple [Tuple element at index 0] | test.py:672:10:672:51 | ControlFlowNode for List [List element, Tuple element at index 0] |
| test.py:673:9:673:9 | SSA variable x | test.py:674:14:674:14 | ControlFlowNode for x |
| test.py:673:9:673:14 | ControlFlowNode for Tuple [Tuple element at index 0] | test.py:673:9:673:9 | SSA variable x |
| test.py:673:9:673:14 | IterableSequence [Tuple element at index 0] | test.py:673:9:673:14 | ControlFlowNode for Tuple [Tuple element at index 0] |
| test.py:673:19:673:20 | ControlFlowNode for tl [List element, Tuple element at index 0] | test.py:673:9:673:14 | IterableSequence [Tuple element at index 0] |
| test.py:678:39:678:42 | ControlFlowNode for args [Tuple element at index 0] | test.py:679:14:679:17 | ControlFlowNode for args [Tuple element at index 0] |
| test.py:678:39:678:42 | ControlFlowNode for args [Tuple element at index 1] | test.py:679:14:679:17 | ControlFlowNode for args [Tuple element at index 1] |
| test.py:679:7:679:9 | SSA variable arg | test.py:680:10:680:12 | ControlFlowNode for arg |
| test.py:679:14:679:17 | ControlFlowNode for args [Tuple element at index 0] | test.py:679:7:679:9 | SSA variable arg |
| test.py:679:14:679:17 | ControlFlowNode for args [Tuple element at index 1] | test.py:679:7:679:9 | SSA variable arg |
| test.py:685:7:685:12 | ControlFlowNode for SOURCE | test.py:686:51:686:51 | ControlFlowNode for s |
| test.py:686:3:686:52 | PosOverflowNode for iterate_star_args() [Tuple element at index 0] | test.py:678:39:678:42 | ControlFlowNode for args [Tuple element at index 0] |
| test.py:686:3:686:52 | PosOverflowNode for iterate_star_args() [Tuple element at index 1] | test.py:678:39:678:42 | ControlFlowNode for args [Tuple element at index 1] |
| test.py:686:43:686:48 | ControlFlowNode for SOURCE | test.py:686:3:686:52 | PosOverflowNode for iterate_star_args() [Tuple element at index 0] |
| test.py:686:51:686:51 | ControlFlowNode for s | test.py:686:3:686:52 | PosOverflowNode for iterate_star_args() [Tuple element at index 1] |
| test.py:757:16:757:21 | ControlFlowNode for SOURCE | test.py:760:10:760:36 | ControlFlowNode for return_from_inner_scope() |
| test.py:795:35:795:35 | ControlFlowNode for x | test.py:796:10:796:10 | ControlFlowNode for x |
| test.py:795:37:795:42 | ControlFlowNode for SOURCE | test.py:795:35:795:35 | ControlFlowNode for x |
| test.py:795:48:795:48 | ControlFlowNode for y | test.py:797:10:797:10 | ControlFlowNode for y |
| test.py:795:50:795:55 | ControlFlowNode for SOURCE | test.py:795:48:795:48 | ControlFlowNode for y |
| test.py:795:61:795:61 | ControlFlowNode for z | test.py:798:10:798:10 | ControlFlowNode for z |
| test.py:795:63:795:68 | ControlFlowNode for SOURCE | test.py:795:61:795:61 | ControlFlowNode for z |
nodes
| datamodel.py:35:7:35:7 | ControlFlowNode for a | semmle.label | ControlFlowNode for a |
| datamodel.py:36:10:36:10 | ControlFlowNode for a | semmle.label | ControlFlowNode for a |
| datamodel.py:38:6:38:17 | ControlFlowNode for f() | semmle.label | ControlFlowNode for f() |
| datamodel.py:38:8:38:13 | ControlFlowNode for SOURCE | semmle.label | ControlFlowNode for SOURCE |
| datamodel.py:44:22:44:22 | ControlFlowNode for x | semmle.label | ControlFlowNode for x |
| datamodel.py:46:16:46:16 | ControlFlowNode for x | semmle.label | ControlFlowNode for x |
| datamodel.py:49:26:49:26 | ControlFlowNode for x | semmle.label | ControlFlowNode for x |
| datamodel.py:50:16:50:16 | ControlFlowNode for x | semmle.label | ControlFlowNode for x |
| datamodel.py:71:6:71:24 | ControlFlowNode for Attribute() | semmle.label | ControlFlowNode for Attribute() |
| datamodel.py:71:15:71:20 | ControlFlowNode for SOURCE | semmle.label | ControlFlowNode for SOURCE |
| datamodel.py:72:6:72:27 | ControlFlowNode for Attribute() | semmle.label | ControlFlowNode for Attribute() |
| datamodel.py:72:18:72:23 | ControlFlowNode for SOURCE | semmle.label | ControlFlowNode for SOURCE |
| datamodel.py:80:6:80:26 | ControlFlowNode for Attribute() | semmle.label | ControlFlowNode for Attribute() |
| datamodel.py:80:20:80:25 | ControlFlowNode for SOURCE | semmle.label | ControlFlowNode for SOURCE |
| datamodel.py:81:6:81:26 | ControlFlowNode for Attribute() | semmle.label | ControlFlowNode for Attribute() |
| datamodel.py:81:20:81:25 | ControlFlowNode for SOURCE | semmle.label | ControlFlowNode for SOURCE |
| datamodel.py:152:5:152:8 | [post store] ControlFlowNode for self [Attribute b] | semmle.label | [post store] ControlFlowNode for self [Attribute b] |
| datamodel.py:152:14:152:19 | ControlFlowNode for SOURCE | semmle.label | ControlFlowNode for SOURCE |
| datamodel.py:155:14:155:25 | ControlFlowNode for Customized() [Attribute b] | semmle.label | ControlFlowNode for Customized() [Attribute b] |
| datamodel.py:159:6:159:15 | ControlFlowNode for customized [Attribute b] | semmle.label | ControlFlowNode for customized [Attribute b] |
| datamodel.py:159:6:159:17 | ControlFlowNode for Attribute | semmle.label | ControlFlowNode for Attribute |
| test.py:42:10:42:26 | ControlFlowNode for Tuple [Tuple element at index 1] | semmle.label | ControlFlowNode for Tuple [Tuple element at index 1] |
| test.py:42:21:42:26 | ControlFlowNode for SOURCE | semmle.label | ControlFlowNode for SOURCE |
| test.py:43:9:43:9 | ControlFlowNode for x [Tuple element at index 1] | semmle.label | ControlFlowNode for x [Tuple element at index 1] |
| test.py:43:9:43:12 | ControlFlowNode for Subscript | semmle.label | ControlFlowNode for Subscript |
| test.py:44:10:44:10 | ControlFlowNode for y | semmle.label | ControlFlowNode for y |
| test.py:55:9:55:14 | ControlFlowNode for SOURCE | semmle.label | ControlFlowNode for SOURCE |
| test.py:56:10:56:10 | ControlFlowNode for x | semmle.label | ControlFlowNode for x |
| test.py:61:9:61:16 | ControlFlowNode for Str | semmle.label | ControlFlowNode for Str |
| test.py:62:10:62:10 | ControlFlowNode for x | semmle.label | ControlFlowNode for x |
| test.py:66:9:66:17 | ControlFlowNode for Str | semmle.label | ControlFlowNode for Str |
| test.py:67:10:67:10 | ControlFlowNode for x | semmle.label | ControlFlowNode for x |
| test.py:71:9:71:10 | ControlFlowNode for IntegerLiteral | semmle.label | ControlFlowNode for IntegerLiteral |
| test.py:72:10:72:10 | ControlFlowNode for x | semmle.label | ControlFlowNode for x |
| test.py:76:9:76:12 | ControlFlowNode for FloatLiteral | semmle.label | ControlFlowNode for FloatLiteral |
| test.py:77:10:77:10 | ControlFlowNode for x | semmle.label | ControlFlowNode for x |
| test.py:87:10:87:15 | ControlFlowNode for SOURCE | semmle.label | ControlFlowNode for SOURCE |
| test.py:88:10:88:10 | ControlFlowNode for x | semmle.label | ControlFlowNode for x |
| test.py:93:9:93:16 | ControlFlowNode for List [List element] | semmle.label | ControlFlowNode for List [List element] |
| test.py:93:10:93:15 | ControlFlowNode for SOURCE | semmle.label | ControlFlowNode for SOURCE |
| test.py:94:10:94:10 | ControlFlowNode for x [List element] | semmle.label | ControlFlowNode for x [List element] |
| test.py:94:10:94:13 | ControlFlowNode for Subscript | semmle.label | ControlFlowNode for Subscript |
| test.py:103:9:103:37 | ControlFlowNode for ListComp [List element] | semmle.label | ControlFlowNode for ListComp [List element] |
| test.py:103:10:103:15 | ControlFlowNode for SOURCE | semmle.label | ControlFlowNode for SOURCE |
| test.py:104:10:104:10 | ControlFlowNode for x [List element] | semmle.label | ControlFlowNode for x [List element] |
| test.py:104:10:104:13 | ControlFlowNode for Subscript | semmle.label | ControlFlowNode for Subscript |
| test.py:108:9:108:29 | ControlFlowNode for ListComp [List element] | semmle.label | ControlFlowNode for ListComp [List element] |
| test.py:108:10:108:10 | ControlFlowNode for y | semmle.label | ControlFlowNode for y |
| test.py:108:16:108:16 | SSA variable y | semmle.label | SSA variable y |
| test.py:108:21:108:28 | ControlFlowNode for List [List element] | semmle.label | ControlFlowNode for List [List element] |
| test.py:108:22:108:27 | ControlFlowNode for SOURCE | semmle.label | ControlFlowNode for SOURCE |
| test.py:109:10:109:10 | ControlFlowNode for x [List element] | semmle.label | ControlFlowNode for x [List element] |
| test.py:109:10:109:13 | ControlFlowNode for Subscript | semmle.label | ControlFlowNode for Subscript |
| test.py:113:9:113:16 | ControlFlowNode for List [List element] | semmle.label | ControlFlowNode for List [List element] |
| test.py:113:10:113:15 | ControlFlowNode for SOURCE | semmle.label | ControlFlowNode for SOURCE |
| test.py:114:9:114:22 | ControlFlowNode for ListComp [List element] | semmle.label | ControlFlowNode for ListComp [List element] |
| test.py:114:10:114:10 | ControlFlowNode for y | semmle.label | ControlFlowNode for y |
| test.py:114:16:114:16 | SSA variable y | semmle.label | SSA variable y |
| test.py:114:21:114:21 | ControlFlowNode for l [List element] | semmle.label | ControlFlowNode for l [List element] |
| test.py:115:10:115:10 | ControlFlowNode for x [List element] | semmle.label | ControlFlowNode for x [List element] |
| test.py:115:10:115:13 | ControlFlowNode for Subscript | semmle.label | ControlFlowNode for Subscript |
| test.py:125:9:125:16 | ControlFlowNode for Set [List element] | semmle.label | ControlFlowNode for Set [List element] |
| test.py:125:10:125:15 | ControlFlowNode for SOURCE | semmle.label | ControlFlowNode for SOURCE |
| test.py:126:10:126:10 | ControlFlowNode for x [List element] | semmle.label | ControlFlowNode for x [List element] |
| test.py:126:10:126:16 | ControlFlowNode for Attribute() | semmle.label | ControlFlowNode for Attribute() |
| test.py:130:9:130:37 | ControlFlowNode for SetComp [Set element] | semmle.label | ControlFlowNode for SetComp [Set element] |
| test.py:130:10:130:15 | ControlFlowNode for SOURCE | semmle.label | ControlFlowNode for SOURCE |
| test.py:131:10:131:10 | ControlFlowNode for x [Set element] | semmle.label | ControlFlowNode for x [Set element] |
| test.py:131:10:131:16 | ControlFlowNode for Attribute() | semmle.label | ControlFlowNode for Attribute() |
| test.py:135:9:135:29 | ControlFlowNode for SetComp [Set element] | semmle.label | ControlFlowNode for SetComp [Set element] |
| test.py:135:10:135:10 | ControlFlowNode for y | semmle.label | ControlFlowNode for y |
| test.py:135:16:135:16 | SSA variable y | semmle.label | SSA variable y |
| test.py:135:21:135:28 | ControlFlowNode for List [List element] | semmle.label | ControlFlowNode for List [List element] |
| test.py:135:22:135:27 | ControlFlowNode for SOURCE | semmle.label | ControlFlowNode for SOURCE |
| test.py:136:10:136:10 | ControlFlowNode for x [Set element] | semmle.label | ControlFlowNode for x [Set element] |
| test.py:136:10:136:16 | ControlFlowNode for Attribute() | semmle.label | ControlFlowNode for Attribute() |
| test.py:140:9:140:16 | ControlFlowNode for Set [List element] | semmle.label | ControlFlowNode for Set [List element] |
| test.py:140:10:140:15 | ControlFlowNode for SOURCE | semmle.label | ControlFlowNode for SOURCE |
| test.py:141:9:141:22 | ControlFlowNode for SetComp [Set element] | semmle.label | ControlFlowNode for SetComp [Set element] |
| test.py:141:10:141:10 | ControlFlowNode for y | semmle.label | ControlFlowNode for y |
| test.py:141:16:141:16 | SSA variable y | semmle.label | SSA variable y |
| test.py:141:21:141:21 | ControlFlowNode for l [List element] | semmle.label | ControlFlowNode for l [List element] |
| test.py:142:10:142:10 | ControlFlowNode for x [Set element] | semmle.label | ControlFlowNode for x [Set element] |
| test.py:142:10:142:16 | ControlFlowNode for Attribute() | semmle.label | ControlFlowNode for Attribute() |
| test.py:152:9:152:21 | ControlFlowNode for Dict [Dictionary element at key s] | semmle.label | ControlFlowNode for Dict [Dictionary element at key s] |
| test.py:152:15:152:20 | ControlFlowNode for SOURCE | semmle.label | ControlFlowNode for SOURCE |
| test.py:153:10:153:10 | ControlFlowNode for x [Dictionary element at key s] | semmle.label | ControlFlowNode for x [Dictionary element at key s] |
| test.py:153:10:153:15 | ControlFlowNode for Subscript | semmle.label | ControlFlowNode for Subscript |
| test.py:157:9:157:21 | ControlFlowNode for Dict [Dictionary element at key s] | semmle.label | ControlFlowNode for Dict [Dictionary element at key s] |
| test.py:157:15:157:20 | ControlFlowNode for SOURCE | semmle.label | ControlFlowNode for SOURCE |
| test.py:158:10:158:10 | ControlFlowNode for x [Dictionary element at key s] | semmle.label | ControlFlowNode for x [Dictionary element at key s] |
| test.py:158:10:158:19 | ControlFlowNode for Attribute() | semmle.label | ControlFlowNode for Attribute() |
| test.py:183:9:183:42 | ControlFlowNode for ListComp [List element] | semmle.label | ControlFlowNode for ListComp [List element] |
| test.py:183:10:183:10 | ControlFlowNode for y | semmle.label | ControlFlowNode for y |
| test.py:183:16:183:16 | SSA variable z [List element] | semmle.label | SSA variable z [List element] |
| test.py:183:21:183:30 | ControlFlowNode for List [List element, List element] | semmle.label | ControlFlowNode for List [List element, List element] |
| test.py:183:22:183:29 | ControlFlowNode for List [List element] | semmle.label | ControlFlowNode for List [List element] |
| test.py:183:23:183:28 | ControlFlowNode for SOURCE | semmle.label | ControlFlowNode for SOURCE |
| test.py:183:36:183:36 | SSA variable y | semmle.label | SSA variable y |
| test.py:183:41:183:41 | ControlFlowNode for z [List element] | semmle.label | ControlFlowNode for z [List element] |
| test.py:184:10:184:10 | ControlFlowNode for x [List element] | semmle.label | ControlFlowNode for x [List element] |
| test.py:184:10:184:13 | ControlFlowNode for Subscript | semmle.label | ControlFlowNode for Subscript |
| test.py:188:9:188:68 | ControlFlowNode for ListComp [List element] | semmle.label | ControlFlowNode for ListComp [List element] |
| test.py:188:10:188:10 | ControlFlowNode for y | semmle.label | ControlFlowNode for y |
| test.py:188:16:188:16 | SSA variable v [List element, List element, List element] | semmle.label | SSA variable v [List element, List element, List element] |
| test.py:188:21:188:34 | ControlFlowNode for List [List element, List element, List element, List element] | semmle.label | ControlFlowNode for List [List element, List element, List element, List element] |
| test.py:188:22:188:33 | ControlFlowNode for List [List element, List element, List element] | semmle.label | ControlFlowNode for List [List element, List element, List element] |
| test.py:188:23:188:32 | ControlFlowNode for List [List element, List element] | semmle.label | ControlFlowNode for List [List element, List element] |
| test.py:188:24:188:31 | ControlFlowNode for List [List element] | semmle.label | ControlFlowNode for List [List element] |
| test.py:188:25:188:30 | ControlFlowNode for SOURCE | semmle.label | ControlFlowNode for SOURCE |
| test.py:188:40:188:40 | SSA variable u [List element, List element] | semmle.label | SSA variable u [List element, List element] |
| test.py:188:45:188:45 | ControlFlowNode for v [List element, List element, List element] | semmle.label | ControlFlowNode for v [List element, List element, List element] |
| test.py:188:51:188:51 | SSA variable z [List element] | semmle.label | SSA variable z [List element] |
| test.py:188:56:188:56 | ControlFlowNode for u [List element, List element] | semmle.label | ControlFlowNode for u [List element, List element] |
| test.py:188:62:188:62 | SSA variable y | semmle.label | SSA variable y |
| test.py:188:67:188:67 | ControlFlowNode for z [List element] | semmle.label | ControlFlowNode for z [List element] |
| test.py:189:10:189:10 | ControlFlowNode for x [List element] | semmle.label | ControlFlowNode for x [List element] |
| test.py:189:10:189:13 | ControlFlowNode for Subscript | semmle.label | ControlFlowNode for Subscript |
| test.py:199:9:199:42 | ControlFlowNode for ListComp [List element] | semmle.label | ControlFlowNode for ListComp [List element] |
| test.py:199:10:199:10 | ControlFlowNode for y | semmle.label | ControlFlowNode for y |
| test.py:199:16:199:16 | SSA variable y | semmle.label | SSA variable y |
| test.py:199:22:199:22 | ControlFlowNode for z | semmle.label | ControlFlowNode for z |
| test.py:199:22:199:40 | ControlFlowNode for GeneratorExp [List element] | semmle.label | ControlFlowNode for GeneratorExp [List element] |
| test.py:199:28:199:28 | SSA variable z | semmle.label | SSA variable z |
| test.py:199:33:199:40 | ControlFlowNode for List [List element] | semmle.label | ControlFlowNode for List [List element] |
| test.py:199:34:199:39 | ControlFlowNode for SOURCE | semmle.label | ControlFlowNode for SOURCE |
| test.py:200:10:200:10 | ControlFlowNode for x [List element] | semmle.label | ControlFlowNode for x [List element] |
| test.py:200:10:200:13 | ControlFlowNode for Subscript | semmle.label | ControlFlowNode for Subscript |
| test.py:205:9:205:47 | ControlFlowNode for ListComp [List element] | semmle.label | ControlFlowNode for ListComp [List element] |
| test.py:205:10:205:10 | ControlFlowNode for a | semmle.label | ControlFlowNode for a |
| test.py:205:17:205:17 | SSA variable a | semmle.label | SSA variable a |
| test.py:205:17:205:20 | ControlFlowNode for Tuple [Tuple element at index 0] | semmle.label | ControlFlowNode for Tuple [Tuple element at index 0] |
| test.py:205:17:205:20 | IterableSequence [Tuple element at index 0] | semmle.label | IterableSequence [Tuple element at index 0] |
| test.py:205:26:205:46 | ControlFlowNode for List [List element, Tuple element at index 0] | semmle.label | ControlFlowNode for List [List element, Tuple element at index 0] |
| test.py:205:28:205:33 | ControlFlowNode for SOURCE | semmle.label | ControlFlowNode for SOURCE |
| test.py:205:28:205:44 | ControlFlowNode for Tuple [Tuple element at index 0] | semmle.label | ControlFlowNode for Tuple [Tuple element at index 0] |
| test.py:206:10:206:10 | ControlFlowNode for x [List element] | semmle.label | ControlFlowNode for x [List element] |
| test.py:206:10:206:13 | ControlFlowNode for Subscript | semmle.label | ControlFlowNode for Subscript |
| test.py:210:9:210:51 | ControlFlowNode for ListComp [List element] | semmle.label | ControlFlowNode for ListComp [List element] |
| test.py:210:10:210:10 | ControlFlowNode for a [List element] | semmle.label | ControlFlowNode for a [List element] |
| test.py:210:10:210:13 | ControlFlowNode for Subscript | semmle.label | ControlFlowNode for Subscript |
| test.py:210:20:210:21 | IterableElement | semmle.label | IterableElement |
| test.py:210:20:210:21 | SSA variable a [List element] | semmle.label | SSA variable a [List element] |
| test.py:210:20:210:24 | ControlFlowNode for Tuple [Tuple element at index 0] | semmle.label | ControlFlowNode for Tuple [Tuple element at index 0] |
| test.py:210:20:210:24 | IterableSequence [Tuple element at index 0] | semmle.label | IterableSequence [Tuple element at index 0] |
| test.py:210:30:210:50 | ControlFlowNode for List [List element, Tuple element at index 0] | semmle.label | ControlFlowNode for List [List element, Tuple element at index 0] |
| test.py:210:32:210:37 | ControlFlowNode for SOURCE | semmle.label | ControlFlowNode for SOURCE |
| test.py:210:32:210:48 | ControlFlowNode for Tuple [Tuple element at index 0] | semmle.label | ControlFlowNode for Tuple [Tuple element at index 0] |
| test.py:211:10:211:10 | ControlFlowNode for x [List element] | semmle.label | ControlFlowNode for x [List element] |
| test.py:211:10:211:13 | ControlFlowNode for Subscript | semmle.label | ControlFlowNode for Subscript |
| test.py:349:10:349:21 | ControlFlowNode for Subscript | semmle.label | ControlFlowNode for Subscript |
| test.py:349:11:349:16 | ControlFlowNode for SOURCE | semmle.label | ControlFlowNode for SOURCE |
| test.py:349:11:349:17 | ControlFlowNode for Tuple [Tuple element at index 0] | semmle.label | ControlFlowNode for Tuple [Tuple element at index 0] |
| test.py:353:10:353:17 | ControlFlowNode for List [List element] | semmle.label | ControlFlowNode for List [List element] |
| test.py:353:10:353:20 | ControlFlowNode for Subscript | semmle.label | ControlFlowNode for Subscript |
| test.py:353:11:353:16 | ControlFlowNode for SOURCE | semmle.label | ControlFlowNode for SOURCE |
| test.py:357:10:357:22 | ControlFlowNode for Dict [Dictionary element at key s] | semmle.label | ControlFlowNode for Dict [Dictionary element at key s] |
| test.py:357:10:357:27 | ControlFlowNode for Subscript | semmle.label | ControlFlowNode for Subscript |
| test.py:357:16:357:21 | ControlFlowNode for SOURCE | semmle.label | ControlFlowNode for SOURCE |
| test.py:375:15:375:15 | ControlFlowNode for b | semmle.label | ControlFlowNode for b |
| test.py:376:12:376:12 | ControlFlowNode for b | semmle.label | ControlFlowNode for b |
| test.py:380:10:380:34 | ControlFlowNode for second() | semmle.label | ControlFlowNode for second() |
| test.py:380:28:380:33 | ControlFlowNode for SOURCE | semmle.label | ControlFlowNode for SOURCE |
| test.py:388:10:388:36 | ControlFlowNode for second() | semmle.label | ControlFlowNode for second() |
| test.py:388:30:388:35 | ControlFlowNode for SOURCE | semmle.label | ControlFlowNode for SOURCE |
| test.py:396:10:396:43 | ControlFlowNode for second() | semmle.label | ControlFlowNode for second() |
| test.py:396:10:396:43 | KwUnpacked b | semmle.label | KwUnpacked b |
| test.py:396:30:396:42 | ControlFlowNode for Dict [Dictionary element at key b] | semmle.label | ControlFlowNode for Dict [Dictionary element at key b] |
| test.py:396:36:396:41 | ControlFlowNode for SOURCE | semmle.label | ControlFlowNode for SOURCE |
| test.py:399:21:399:21 | ControlFlowNode for b [Tuple element at index 0] | semmle.label | ControlFlowNode for b [Tuple element at index 0] |
| test.py:400:12:400:12 | ControlFlowNode for b [Tuple element at index 0] | semmle.label | ControlFlowNode for b [Tuple element at index 0] |
| test.py:400:12:400:15 | ControlFlowNode for Subscript | semmle.label | ControlFlowNode for Subscript |
| test.py:404:10:404:39 | ControlFlowNode for f_extra_pos() | semmle.label | ControlFlowNode for f_extra_pos() |
| test.py:404:10:404:39 | PosOverflowNode for f_extra_pos() [Tuple element at index 0] | semmle.label | PosOverflowNode for f_extra_pos() [Tuple element at index 0] |
| test.py:404:33:404:38 | ControlFlowNode for SOURCE | semmle.label | ControlFlowNode for SOURCE |
| test.py:407:26:407:26 | ControlFlowNode for b [Dictionary element at key b] | semmle.label | ControlFlowNode for b [Dictionary element at key b] |
| test.py:408:12:408:12 | ControlFlowNode for b [Dictionary element at key b] | semmle.label | ControlFlowNode for b [Dictionary element at key b] |
| test.py:408:12:408:17 | ControlFlowNode for Subscript | semmle.label | ControlFlowNode for Subscript |
| test.py:412:10:412:45 | ControlFlowNode for f_extra_keyword() | semmle.label | ControlFlowNode for f_extra_keyword() |
| test.py:412:10:412:45 | KwOverflowNode for f_extra_keyword() [Dictionary element at key b] | semmle.label | KwOverflowNode for f_extra_keyword() [Dictionary element at key b] |
| test.py:412:39:412:44 | ControlFlowNode for SOURCE | semmle.label | ControlFlowNode for SOURCE |
| test.py:433:10:433:15 | ControlFlowNode for SOURCE | semmle.label | ControlFlowNode for SOURCE |
| test.py:433:10:433:38 | ControlFlowNode for IfExp | semmle.label | ControlFlowNode for IfExp |
| test.py:441:10:441:39 | ControlFlowNode for IfExp | semmle.label | ControlFlowNode for IfExp |
| test.py:441:34:441:39 | ControlFlowNode for SOURCE | semmle.label | ControlFlowNode for SOURCE |
| test.py:462:11:462:11 | ControlFlowNode for x | semmle.label | ControlFlowNode for x |
| test.py:463:16:463:16 | ControlFlowNode for x | semmle.label | ControlFlowNode for x |
| test.py:465:10:465:18 | ControlFlowNode for f() | semmle.label | ControlFlowNode for f() |
| test.py:465:12:465:17 | ControlFlowNode for SOURCE | semmle.label | ControlFlowNode for SOURCE |
| test.py:469:19:469:19 | ControlFlowNode for b | semmle.label | ControlFlowNode for b |
| test.py:470:16:470:16 | ControlFlowNode for b | semmle.label | ControlFlowNode for b |
| test.py:472:10:472:34 | ControlFlowNode for second() | semmle.label | ControlFlowNode for second() |
| test.py:472:28:472:33 | ControlFlowNode for SOURCE | semmle.label | ControlFlowNode for SOURCE |
| test.py:483:19:483:19 | ControlFlowNode for b | semmle.label | ControlFlowNode for b |
| test.py:484:16:484:16 | ControlFlowNode for b | semmle.label | ControlFlowNode for b |
| test.py:486:10:486:36 | ControlFlowNode for second() | semmle.label | ControlFlowNode for second() |
| test.py:486:30:486:35 | ControlFlowNode for SOURCE | semmle.label | ControlFlowNode for SOURCE |
| test.py:497:19:497:19 | ControlFlowNode for b | semmle.label | ControlFlowNode for b |
| test.py:498:16:498:16 | ControlFlowNode for b | semmle.label | ControlFlowNode for b |
| test.py:500:10:500:43 | ControlFlowNode for second() | semmle.label | ControlFlowNode for second() |
| test.py:500:10:500:43 | KwUnpacked b | semmle.label | KwUnpacked b |
| test.py:500:30:500:42 | ControlFlowNode for Dict [Dictionary element at key b] | semmle.label | ControlFlowNode for Dict [Dictionary element at key b] |
| test.py:500:36:500:41 | ControlFlowNode for SOURCE | semmle.label | ControlFlowNode for SOURCE |
| test.py:504:30:504:30 | ControlFlowNode for b [Tuple element at index 0] | semmle.label | ControlFlowNode for b [Tuple element at index 0] |
| test.py:504:33:504:33 | ControlFlowNode for b [Tuple element at index 0] | semmle.label | ControlFlowNode for b [Tuple element at index 0] |
| test.py:504:33:504:36 | ControlFlowNode for Subscript | semmle.label | ControlFlowNode for Subscript |
| test.py:505:10:505:39 | ControlFlowNode for f_extra_pos() | semmle.label | ControlFlowNode for f_extra_pos() |
| test.py:505:10:505:39 | PosOverflowNode for f_extra_pos() [Tuple element at index 0] | semmle.label | PosOverflowNode for f_extra_pos() [Tuple element at index 0] |
| test.py:505:33:505:38 | ControlFlowNode for SOURCE | semmle.label | ControlFlowNode for SOURCE |
| test.py:509:35:509:35 | ControlFlowNode for b [Dictionary element at key b] | semmle.label | ControlFlowNode for b [Dictionary element at key b] |
| test.py:509:38:509:38 | ControlFlowNode for b [Dictionary element at key b] | semmle.label | ControlFlowNode for b [Dictionary element at key b] |
| test.py:509:38:509:43 | ControlFlowNode for Subscript | semmle.label | ControlFlowNode for Subscript |
| test.py:510:10:510:45 | ControlFlowNode for f_extra_keyword() | semmle.label | ControlFlowNode for f_extra_keyword() |
| test.py:510:10:510:45 | KwOverflowNode for f_extra_keyword() [Dictionary element at key b] | semmle.label | KwOverflowNode for f_extra_keyword() [Dictionary element at key b] |
| test.py:510:39:510:44 | ControlFlowNode for SOURCE | semmle.label | ControlFlowNode for SOURCE |
| test.py:522:9:522:14 | ControlFlowNode for SOURCE | semmle.label | ControlFlowNode for SOURCE |
| test.py:524:10:524:10 | ControlFlowNode for a | semmle.label | ControlFlowNode for a |
| test.py:529:10:529:10 | ControlFlowNode for b | semmle.label | ControlFlowNode for b |
| test.py:534:10:534:15 | ControlFlowNode for SOURCE | semmle.label | ControlFlowNode for SOURCE |
| test.py:534:10:534:26 | ControlFlowNode for Tuple [Tuple element at index 0] | semmle.label | ControlFlowNode for Tuple [Tuple element at index 0] |
| test.py:535:5:535:5 | SSA variable a | semmle.label | SSA variable a |
| test.py:535:5:535:8 | ControlFlowNode for Tuple [Tuple element at index 0] | semmle.label | ControlFlowNode for Tuple [Tuple element at index 0] |
| test.py:536:10:536:10 | ControlFlowNode for a | semmle.label | ControlFlowNode for a |
| test.py:542:10:542:15 | ControlFlowNode for SOURCE | semmle.label | ControlFlowNode for SOURCE |
| test.py:542:10:542:36 | ControlFlowNode for Tuple [Tuple element at index 0] | semmle.label | ControlFlowNode for Tuple [Tuple element at index 0] |
| test.py:542:10:542:36 | ControlFlowNode for Tuple [Tuple element at index 1, Tuple element at index 1] | semmle.label | ControlFlowNode for Tuple [Tuple element at index 1, Tuple element at index 1] |
| test.py:542:19:542:35 | ControlFlowNode for Tuple [Tuple element at index 1] | semmle.label | ControlFlowNode for Tuple [Tuple element at index 1] |
| test.py:542:30:542:35 | ControlFlowNode for SOURCE | semmle.label | ControlFlowNode for SOURCE |
| test.py:543:5:543:5 | SSA variable a | semmle.label | SSA variable a |
| test.py:543:5:543:13 | ControlFlowNode for Tuple [Tuple element at index 0] | semmle.label | ControlFlowNode for Tuple [Tuple element at index 0] |
| test.py:543:5:543:13 | ControlFlowNode for Tuple [Tuple element at index 1, Tuple element at index 1] | semmle.label | ControlFlowNode for Tuple [Tuple element at index 1, Tuple element at index 1] |
| test.py:543:9:543:12 | ControlFlowNode for Tuple [Tuple element at index 1] | semmle.label | ControlFlowNode for Tuple [Tuple element at index 1] |
| test.py:543:9:543:12 | IterableSequence [Tuple element at index 1] | semmle.label | IterableSequence [Tuple element at index 1] |
| test.py:543:12:543:12 | SSA variable c | semmle.label | SSA variable c |
| test.py:544:10:544:10 | ControlFlowNode for a | semmle.label | ControlFlowNode for a |
| test.py:546:10:546:10 | ControlFlowNode for c | semmle.label | ControlFlowNode for c |
| test.py:551:9:551:33 | ControlFlowNode for List [List element, List element, List element, List element] | semmle.label | ControlFlowNode for List [List element, List element, List element, List element] |
| test.py:551:10:551:21 | ControlFlowNode for List [List element, List element, List element] | semmle.label | ControlFlowNode for List [List element, List element, List element] |
| test.py:551:11:551:20 | ControlFlowNode for List [List element, List element] | semmle.label | ControlFlowNode for List [List element, List element] |
| test.py:551:12:551:19 | ControlFlowNode for List [List element] | semmle.label | ControlFlowNode for List [List element] |
| test.py:551:13:551:18 | ControlFlowNode for SOURCE | semmle.label | ControlFlowNode for SOURCE |
| test.py:552:5:552:11 | ControlFlowNode for List [Tuple element at index 0, List element, List element] | semmle.label | ControlFlowNode for List [Tuple element at index 0, List element, List element] |
| test.py:552:5:552:11 | IterableElement [List element, List element] | semmle.label | IterableElement [List element, List element] |
| test.py:552:5:552:11 | IterableSequence [List element, List element, List element] | semmle.label | IterableSequence [List element, List element, List element] |
| test.py:552:5:552:14 | ControlFlowNode for Tuple [Tuple element at index 0, List element, List element, List element] | semmle.label | ControlFlowNode for Tuple [Tuple element at index 0, List element, List element, List element] |
| test.py:552:5:552:14 | IterableElement [List element, List element, List element] | semmle.label | IterableElement [List element, List element, List element] |
| test.py:552:5:552:14 | IterableSequence [List element, List element, List element, List element] | semmle.label | IterableSequence [List element, List element, List element, List element] |
| test.py:552:6:552:10 | ControlFlowNode for List [Tuple element at index 0, List element] | semmle.label | ControlFlowNode for List [Tuple element at index 0, List element] |
| test.py:552:6:552:10 | IterableElement [List element] | semmle.label | IterableElement [List element] |
| test.py:552:6:552:10 | IterableSequence [List element, List element] | semmle.label | IterableSequence [List element, List element] |
| test.py:552:7:552:9 | ControlFlowNode for List [Tuple element at index 0] | semmle.label | ControlFlowNode for List [Tuple element at index 0] |
| test.py:552:7:552:9 | IterableElement | semmle.label | IterableElement |
| test.py:552:7:552:9 | IterableSequence [List element] | semmle.label | IterableSequence [List element] |
| test.py:552:8:552:8 | SSA variable a | semmle.label | SSA variable a |
| test.py:553:10:553:10 | ControlFlowNode for a | semmle.label | ControlFlowNode for a |
| test.py:559:10:559:15 | ControlFlowNode for SOURCE | semmle.label | ControlFlowNode for SOURCE |
| test.py:559:10:559:34 | ControlFlowNode for Tuple [Tuple element at index 0] | semmle.label | ControlFlowNode for Tuple [Tuple element at index 0] |
| test.py:559:10:559:34 | ControlFlowNode for Tuple [Tuple element at index 1] | semmle.label | ControlFlowNode for Tuple [Tuple element at index 1] |
| test.py:559:18:559:23 | ControlFlowNode for SOURCE | semmle.label | ControlFlowNode for SOURCE |
| test.py:560:5:560:5 | SSA variable a | semmle.label | SSA variable a |
| test.py:560:5:560:12 | ControlFlowNode for Tuple [Tuple element at index 0] | semmle.label | ControlFlowNode for Tuple [Tuple element at index 0] |
| test.py:560:5:560:12 | ControlFlowNode for Tuple [Tuple element at index 1] | semmle.label | ControlFlowNode for Tuple [Tuple element at index 1] |
| test.py:560:8:560:9 | IterableElement | semmle.label | IterableElement |
| test.py:560:8:560:9 | SSA variable b [List element] | semmle.label | SSA variable b [List element] |
| test.py:560:12:560:12 | SSA variable c | semmle.label | SSA variable c |
| test.py:561:10:561:10 | ControlFlowNode for a | semmle.label | ControlFlowNode for a |
| test.py:563:10:563:10 | ControlFlowNode for b [List element] | semmle.label | ControlFlowNode for b [List element] |
| test.py:563:10:563:13 | ControlFlowNode for Subscript | semmle.label | ControlFlowNode for Subscript |
| test.py:564:12:564:12 | ControlFlowNode for c | semmle.label | ControlFlowNode for c |
| test.py:569:10:569:15 | ControlFlowNode for SOURCE | semmle.label | ControlFlowNode for SOURCE |
| test.py:569:10:569:23 | ControlFlowNode for Tuple [Tuple element at index 0] | semmle.label | ControlFlowNode for Tuple [Tuple element at index 0] |
| test.py:569:10:569:23 | ControlFlowNode for Tuple [Tuple element at index 1] | semmle.label | ControlFlowNode for Tuple [Tuple element at index 1] |
| test.py:569:18:569:23 | ControlFlowNode for SOURCE | semmle.label | ControlFlowNode for SOURCE |
| test.py:570:5:570:5 | SSA variable a | semmle.label | SSA variable a |
| test.py:570:5:570:12 | ControlFlowNode for Tuple [Tuple element at index 0] | semmle.label | ControlFlowNode for Tuple [Tuple element at index 0] |
| test.py:570:5:570:12 | ControlFlowNode for Tuple [Tuple element at index 1] | semmle.label | ControlFlowNode for Tuple [Tuple element at index 1] |
| test.py:570:12:570:12 | SSA variable c | semmle.label | SSA variable c |
| test.py:571:10:571:10 | ControlFlowNode for a | semmle.label | ControlFlowNode for a |
| test.py:573:10:573:10 | ControlFlowNode for c | semmle.label | ControlFlowNode for c |
| test.py:578:10:578:61 | ControlFlowNode for List [List element, List element] | semmle.label | ControlFlowNode for List [List element, List element] |
| test.py:578:11:578:37 | ControlFlowNode for List [List element] | semmle.label | ControlFlowNode for List [List element] |
| test.py:578:12:578:17 | ControlFlowNode for SOURCE | semmle.label | ControlFlowNode for SOURCE |
| test.py:578:31:578:36 | ControlFlowNode for SOURCE | semmle.label | ControlFlowNode for SOURCE |
| test.py:578:40:578:47 | ControlFlowNode for List [List element] | semmle.label | ControlFlowNode for List [List element] |
| test.py:578:41:578:46 | ControlFlowNode for SOURCE | semmle.label | ControlFlowNode for SOURCE |
| test.py:581:6:581:23 | ControlFlowNode for Tuple [Tuple element at index 0, List element] | semmle.label | ControlFlowNode for Tuple [Tuple element at index 0, List element] |
| test.py:581:6:581:23 | IterableElement [List element] | semmle.label | IterableElement [List element] |
| test.py:581:6:581:23 | IterableSequence [List element, List element] | semmle.label | IterableSequence [List element, List element] |
| test.py:581:7:581:8 | SSA variable a1 | semmle.label | SSA variable a1 |
| test.py:581:7:581:16 | ControlFlowNode for Tuple [Tuple element at index 0] | semmle.label | ControlFlowNode for Tuple [Tuple element at index 0] |
| test.py:581:7:581:16 | ControlFlowNode for Tuple [Tuple element at index 1] | semmle.label | ControlFlowNode for Tuple [Tuple element at index 1] |
| test.py:581:7:581:16 | ControlFlowNode for Tuple [Tuple element at index 2] | semmle.label | ControlFlowNode for Tuple [Tuple element at index 2] |
| test.py:581:7:581:16 | IterableElement | semmle.label | IterableElement |
| test.py:581:7:581:16 | IterableSequence [List element] | semmle.label | IterableSequence [List element] |
| test.py:581:11:581:12 | SSA variable a2 | semmle.label | SSA variable a2 |
| test.py:581:15:581:16 | SSA variable a3 | semmle.label | SSA variable a3 |
| test.py:582:10:582:11 | ControlFlowNode for a1 | semmle.label | ControlFlowNode for a1 |
| test.py:583:12:583:13 | ControlFlowNode for a2 | semmle.label | ControlFlowNode for a2 |
| test.py:584:10:584:11 | ControlFlowNode for a3 | semmle.label | ControlFlowNode for a3 |
| test.py:589:5:589:24 | ControlFlowNode for List [Tuple element at index 0, List element] | semmle.label | ControlFlowNode for List [Tuple element at index 0, List element] |
| test.py:589:5:589:24 | IterableElement [List element] | semmle.label | IterableElement [List element] |
| test.py:589:5:589:24 | IterableSequence [List element, List element] | semmle.label | IterableSequence [List element, List element] |
| test.py:589:7:589:8 | SSA variable a1 | semmle.label | SSA variable a1 |
| test.py:589:7:589:16 | ControlFlowNode for Tuple [Tuple element at index 0] | semmle.label | ControlFlowNode for Tuple [Tuple element at index 0] |
| test.py:589:7:589:16 | ControlFlowNode for Tuple [Tuple element at index 1] | semmle.label | ControlFlowNode for Tuple [Tuple element at index 1] |
| test.py:589:7:589:16 | ControlFlowNode for Tuple [Tuple element at index 2] | semmle.label | ControlFlowNode for Tuple [Tuple element at index 2] |
| test.py:589:7:589:16 | IterableElement | semmle.label | IterableElement |
| test.py:589:7:589:16 | IterableSequence [List element] | semmle.label | IterableSequence [List element] |
| test.py:589:11:589:12 | SSA variable a2 | semmle.label | SSA variable a2 |
| test.py:589:15:589:16 | SSA variable a3 | semmle.label | SSA variable a3 |
| test.py:590:10:590:11 | ControlFlowNode for a1 | semmle.label | ControlFlowNode for a1 |
| test.py:591:12:591:13 | ControlFlowNode for a2 | semmle.label | ControlFlowNode for a2 |
| test.py:592:10:592:11 | ControlFlowNode for a3 | semmle.label | ControlFlowNode for a3 |
| test.py:597:6:597:17 | ControlFlowNode for List [Tuple element at index 0] | semmle.label | ControlFlowNode for List [Tuple element at index 0] |
| test.py:597:6:597:17 | ControlFlowNode for List [Tuple element at index 1] | semmle.label | ControlFlowNode for List [Tuple element at index 1] |
| test.py:597:6:597:17 | ControlFlowNode for List [Tuple element at index 2] | semmle.label | ControlFlowNode for List [Tuple element at index 2] |
| test.py:597:6:597:17 | IterableElement | semmle.label | IterableElement |
| test.py:597:6:597:17 | IterableSequence [List element] | semmle.label | IterableSequence [List element] |
| test.py:597:6:597:23 | ControlFlowNode for Tuple [Tuple element at index 0, List element] | semmle.label | ControlFlowNode for Tuple [Tuple element at index 0, List element] |
| test.py:597:6:597:23 | IterableElement [List element] | semmle.label | IterableElement [List element] |
| test.py:597:6:597:23 | IterableSequence [List element, List element] | semmle.label | IterableSequence [List element, List element] |
| test.py:597:7:597:8 | SSA variable a1 | semmle.label | SSA variable a1 |
| test.py:597:11:597:12 | SSA variable a2 | semmle.label | SSA variable a2 |
| test.py:597:15:597:16 | SSA variable a3 | semmle.label | SSA variable a3 |
| test.py:598:10:598:11 | ControlFlowNode for a1 | semmle.label | ControlFlowNode for a1 |
| test.py:599:12:599:13 | ControlFlowNode for a2 | semmle.label | ControlFlowNode for a2 |
| test.py:600:10:600:11 | ControlFlowNode for a3 | semmle.label | ControlFlowNode for a3 |
| test.py:606:11:606:47 | ControlFlowNode for Tuple [Tuple element at index 0, Tuple element at index 0] | semmle.label | ControlFlowNode for Tuple [Tuple element at index 0, Tuple element at index 0] |
| test.py:606:11:606:47 | ControlFlowNode for Tuple [Tuple element at index 0, Tuple element at index 2] | semmle.label | ControlFlowNode for Tuple [Tuple element at index 0, Tuple element at index 2] |
| test.py:606:12:606:17 | ControlFlowNode for SOURCE | semmle.label | ControlFlowNode for SOURCE |
| test.py:606:12:606:36 | ControlFlowNode for Tuple [Tuple element at index 0] | semmle.label | ControlFlowNode for Tuple [Tuple element at index 0] |
| test.py:606:12:606:36 | ControlFlowNode for Tuple [Tuple element at index 2] | semmle.label | ControlFlowNode for Tuple [Tuple element at index 2] |
| test.py:606:31:606:36 | ControlFlowNode for SOURCE | semmle.label | ControlFlowNode for SOURCE |
| test.py:609:5:609:19 | ControlFlowNode for List [Tuple element at index 0, Tuple element at index 0] | semmle.label | ControlFlowNode for List [Tuple element at index 0, Tuple element at index 0] |
| test.py:609:5:609:19 | ControlFlowNode for List [Tuple element at index 0, Tuple element at index 2] | semmle.label | ControlFlowNode for List [Tuple element at index 0, Tuple element at index 2] |
| test.py:609:6:609:14 | ControlFlowNode for List [Tuple element at index 0] | semmle.label | ControlFlowNode for List [Tuple element at index 0] |
| test.py:609:6:609:14 | ControlFlowNode for List [Tuple element at index 2] | semmle.label | ControlFlowNode for List [Tuple element at index 2] |
| test.py:609:6:609:14 | IterableSequence [Tuple element at index 0] | semmle.label | IterableSequence [Tuple element at index 0] |
| test.py:609:6:609:14 | IterableSequence [Tuple element at index 2] | semmle.label | IterableSequence [Tuple element at index 2] |
| test.py:609:7:609:8 | SSA variable a1 | semmle.label | SSA variable a1 |
| test.py:609:11:609:13 | IterableElement | semmle.label | IterableElement |
| test.py:609:11:609:13 | SSA variable a2 [List element] | semmle.label | SSA variable a2 [List element] |
| test.py:610:10:610:11 | ControlFlowNode for a1 | semmle.label | ControlFlowNode for a1 |
| test.py:612:12:612:13 | ControlFlowNode for a2 [List element] | semmle.label | ControlFlowNode for a2 [List element] |
| test.py:612:12:612:16 | ControlFlowNode for Subscript | semmle.label | ControlFlowNode for Subscript |
| test.py:613:10:613:11 | ControlFlowNode for a2 [List element] | semmle.label | ControlFlowNode for a2 [List element] |
| test.py:613:10:613:14 | ControlFlowNode for Subscript | semmle.label | ControlFlowNode for Subscript |
| test.py:618:6:618:18 | ControlFlowNode for Tuple [Tuple element at index 0, Tuple element at index 0] | semmle.label | ControlFlowNode for Tuple [Tuple element at index 0, Tuple element at index 0] |
| test.py:618:6:618:18 | ControlFlowNode for Tuple [Tuple element at index 0, Tuple element at index 2] | semmle.label | ControlFlowNode for Tuple [Tuple element at index 0, Tuple element at index 2] |
| test.py:618:7:618:8 | SSA variable a1 | semmle.label | SSA variable a1 |
| test.py:618:7:618:13 | ControlFlowNode for Tuple [Tuple element at index 0] | semmle.label | ControlFlowNode for Tuple [Tuple element at index 0] |
| test.py:618:7:618:13 | ControlFlowNode for Tuple [Tuple element at index 2] | semmle.label | ControlFlowNode for Tuple [Tuple element at index 2] |
| test.py:618:7:618:13 | IterableSequence [Tuple element at index 0] | semmle.label | IterableSequence [Tuple element at index 0] |
| test.py:618:7:618:13 | IterableSequence [Tuple element at index 2] | semmle.label | IterableSequence [Tuple element at index 2] |
| test.py:618:11:618:13 | IterableElement | semmle.label | IterableElement |
| test.py:618:11:618:13 | SSA variable a2 [List element] | semmle.label | SSA variable a2 [List element] |
| test.py:619:10:619:11 | ControlFlowNode for a1 | semmle.label | ControlFlowNode for a1 |
| test.py:621:12:621:13 | ControlFlowNode for a2 [List element] | semmle.label | ControlFlowNode for a2 [List element] |
| test.py:621:12:621:16 | ControlFlowNode for Subscript | semmle.label | ControlFlowNode for Subscript |
| test.py:622:10:622:11 | ControlFlowNode for a2 [List element] | semmle.label | ControlFlowNode for a2 [List element] |
| test.py:622:10:622:14 | ControlFlowNode for Subscript | semmle.label | ControlFlowNode for Subscript |
| test.py:627:5:627:19 | ControlFlowNode for List [Tuple element at index 0, Tuple element at index 0] | semmle.label | ControlFlowNode for List [Tuple element at index 0, Tuple element at index 0] |
| test.py:627:5:627:19 | ControlFlowNode for List [Tuple element at index 0, Tuple element at index 2] | semmle.label | ControlFlowNode for List [Tuple element at index 0, Tuple element at index 2] |
| test.py:627:7:627:8 | SSA variable a1 | semmle.label | SSA variable a1 |
| test.py:627:7:627:13 | ControlFlowNode for Tuple [Tuple element at index 0] | semmle.label | ControlFlowNode for Tuple [Tuple element at index 0] |
| test.py:627:7:627:13 | ControlFlowNode for Tuple [Tuple element at index 2] | semmle.label | ControlFlowNode for Tuple [Tuple element at index 2] |
| test.py:627:7:627:13 | IterableSequence [Tuple element at index 0] | semmle.label | IterableSequence [Tuple element at index 0] |
| test.py:627:7:627:13 | IterableSequence [Tuple element at index 2] | semmle.label | IterableSequence [Tuple element at index 2] |
| test.py:627:11:627:13 | IterableElement | semmle.label | IterableElement |
| test.py:627:11:627:13 | SSA variable a2 [List element] | semmle.label | SSA variable a2 [List element] |
| test.py:628:10:628:11 | ControlFlowNode for a1 | semmle.label | ControlFlowNode for a1 |
| test.py:630:12:630:13 | ControlFlowNode for a2 [List element] | semmle.label | ControlFlowNode for a2 [List element] |
| test.py:630:12:630:16 | ControlFlowNode for Subscript | semmle.label | ControlFlowNode for Subscript |
| test.py:631:10:631:11 | ControlFlowNode for a2 [List element] | semmle.label | ControlFlowNode for a2 [List element] |
| test.py:631:10:631:14 | ControlFlowNode for Subscript | semmle.label | ControlFlowNode for Subscript |
| test.py:636:6:636:14 | ControlFlowNode for List [Tuple element at index 0] | semmle.label | ControlFlowNode for List [Tuple element at index 0] |
| test.py:636:6:636:14 | ControlFlowNode for List [Tuple element at index 2] | semmle.label | ControlFlowNode for List [Tuple element at index 2] |
| test.py:636:6:636:14 | IterableSequence [Tuple element at index 0] | semmle.label | IterableSequence [Tuple element at index 0] |
| test.py:636:6:636:14 | IterableSequence [Tuple element at index 2] | semmle.label | IterableSequence [Tuple element at index 2] |
| test.py:636:6:636:18 | ControlFlowNode for Tuple [Tuple element at index 0, Tuple element at index 0] | semmle.label | ControlFlowNode for Tuple [Tuple element at index 0, Tuple element at index 0] |
| test.py:636:6:636:18 | ControlFlowNode for Tuple [Tuple element at index 0, Tuple element at index 2] | semmle.label | ControlFlowNode for Tuple [Tuple element at index 0, Tuple element at index 2] |
| test.py:636:7:636:8 | SSA variable a1 | semmle.label | SSA variable a1 |
| test.py:636:11:636:13 | IterableElement | semmle.label | IterableElement |
| test.py:636:11:636:13 | SSA variable a2 [List element] | semmle.label | SSA variable a2 [List element] |
| test.py:637:10:637:11 | ControlFlowNode for a1 | semmle.label | ControlFlowNode for a1 |
| test.py:639:12:639:13 | ControlFlowNode for a2 [List element] | semmle.label | ControlFlowNode for a2 [List element] |
| test.py:639:12:639:16 | ControlFlowNode for Subscript | semmle.label | ControlFlowNode for Subscript |
| test.py:640:10:640:11 | ControlFlowNode for a2 [List element] | semmle.label | ControlFlowNode for a2 [List element] |
| test.py:640:10:640:14 | ControlFlowNode for Subscript | semmle.label | ControlFlowNode for Subscript |
| test.py:647:19:647:24 | ControlFlowNode for SOURCE | semmle.label | ControlFlowNode for SOURCE |
| test.py:648:10:648:10 | ControlFlowNode for a | semmle.label | ControlFlowNode for a |
| test.py:655:10:655:51 | ControlFlowNode for List [List element, Tuple element at index 0] | semmle.label | ControlFlowNode for List [List element, Tuple element at index 0] |
| test.py:655:12:655:17 | ControlFlowNode for SOURCE | semmle.label | ControlFlowNode for SOURCE |
| test.py:655:12:655:28 | ControlFlowNode for Tuple [Tuple element at index 0] | semmle.label | ControlFlowNode for Tuple [Tuple element at index 0] |
| test.py:655:33:655:38 | ControlFlowNode for SOURCE | semmle.label | ControlFlowNode for SOURCE |
| test.py:655:33:655:49 | ControlFlowNode for Tuple [Tuple element at index 0] | semmle.label | ControlFlowNode for Tuple [Tuple element at index 0] |
| test.py:656:9:656:9 | SSA variable x | semmle.label | SSA variable x |
| test.py:656:9:656:11 | ControlFlowNode for Tuple [Tuple element at index 0] | semmle.label | ControlFlowNode for Tuple [Tuple element at index 0] |
| test.py:656:9:656:11 | IterableSequence [Tuple element at index 0] | semmle.label | IterableSequence [Tuple element at index 0] |
| test.py:656:16:656:17 | ControlFlowNode for tl [List element, Tuple element at index 0] | semmle.label | ControlFlowNode for tl [List element, Tuple element at index 0] |
| test.py:657:14:657:14 | ControlFlowNode for x | semmle.label | ControlFlowNode for x |
| test.py:663:10:663:51 | ControlFlowNode for List [List element, Tuple element at index 0] | semmle.label | ControlFlowNode for List [List element, Tuple element at index 0] |
| test.py:663:12:663:17 | ControlFlowNode for SOURCE | semmle.label | ControlFlowNode for SOURCE |
| test.py:663:12:663:28 | ControlFlowNode for Tuple [Tuple element at index 0] | semmle.label | ControlFlowNode for Tuple [Tuple element at index 0] |
| test.py:663:33:663:38 | ControlFlowNode for SOURCE | semmle.label | ControlFlowNode for SOURCE |
| test.py:663:33:663:49 | ControlFlowNode for Tuple [Tuple element at index 0] | semmle.label | ControlFlowNode for Tuple [Tuple element at index 0] |
| test.py:664:9:664:10 | IterableElement | semmle.label | IterableElement |
| test.py:664:9:664:10 | SSA variable x [List element] | semmle.label | SSA variable x [List element] |
| test.py:664:9:664:12 | ControlFlowNode for Tuple [Tuple element at index 0] | semmle.label | ControlFlowNode for Tuple [Tuple element at index 0] |
| test.py:664:9:664:12 | IterableSequence [Tuple element at index 0] | semmle.label | IterableSequence [Tuple element at index 0] |
| test.py:664:12:664:12 | SSA variable y | semmle.label | SSA variable y |
| test.py:664:17:664:18 | ControlFlowNode for tl [List element, Tuple element at index 0] | semmle.label | ControlFlowNode for tl [List element, Tuple element at index 0] |
| test.py:666:14:666:14 | ControlFlowNode for x [List element] | semmle.label | ControlFlowNode for x [List element] |
| test.py:666:14:666:17 | ControlFlowNode for Subscript | semmle.label | ControlFlowNode for Subscript |
| test.py:667:16:667:16 | ControlFlowNode for y | semmle.label | ControlFlowNode for y |
| test.py:672:10:672:51 | ControlFlowNode for List [List element, Tuple element at index 0] | semmle.label | ControlFlowNode for List [List element, Tuple element at index 0] |
| test.py:672:12:672:17 | ControlFlowNode for SOURCE | semmle.label | ControlFlowNode for SOURCE |
| test.py:672:12:672:28 | ControlFlowNode for Tuple [Tuple element at index 0] | semmle.label | ControlFlowNode for Tuple [Tuple element at index 0] |
| test.py:672:33:672:38 | ControlFlowNode for SOURCE | semmle.label | ControlFlowNode for SOURCE |
| test.py:672:33:672:49 | ControlFlowNode for Tuple [Tuple element at index 0] | semmle.label | ControlFlowNode for Tuple [Tuple element at index 0] |
| test.py:673:9:673:9 | SSA variable x | semmle.label | SSA variable x |
| test.py:673:9:673:14 | ControlFlowNode for Tuple [Tuple element at index 0] | semmle.label | ControlFlowNode for Tuple [Tuple element at index 0] |
| test.py:673:9:673:14 | IterableSequence [Tuple element at index 0] | semmle.label | IterableSequence [Tuple element at index 0] |
| test.py:673:19:673:20 | ControlFlowNode for tl [List element, Tuple element at index 0] | semmle.label | ControlFlowNode for tl [List element, Tuple element at index 0] |
| test.py:674:14:674:14 | ControlFlowNode for x | semmle.label | ControlFlowNode for x |
| test.py:678:39:678:42 | ControlFlowNode for args [Tuple element at index 0] | semmle.label | ControlFlowNode for args [Tuple element at index 0] |
| test.py:678:39:678:42 | ControlFlowNode for args [Tuple element at index 1] | semmle.label | ControlFlowNode for args [Tuple element at index 1] |
| test.py:679:7:679:9 | SSA variable arg | semmle.label | SSA variable arg |
| test.py:679:14:679:17 | ControlFlowNode for args [Tuple element at index 0] | semmle.label | ControlFlowNode for args [Tuple element at index 0] |
| test.py:679:14:679:17 | ControlFlowNode for args [Tuple element at index 1] | semmle.label | ControlFlowNode for args [Tuple element at index 1] |
| test.py:680:10:680:12 | ControlFlowNode for arg | semmle.label | ControlFlowNode for arg |
| test.py:685:7:685:12 | ControlFlowNode for SOURCE | semmle.label | ControlFlowNode for SOURCE |
| test.py:686:3:686:52 | PosOverflowNode for iterate_star_args() [Tuple element at index 0] | semmle.label | PosOverflowNode for iterate_star_args() [Tuple element at index 0] |
| test.py:686:3:686:52 | PosOverflowNode for iterate_star_args() [Tuple element at index 1] | semmle.label | PosOverflowNode for iterate_star_args() [Tuple element at index 1] |
| test.py:686:43:686:48 | ControlFlowNode for SOURCE | semmle.label | ControlFlowNode for SOURCE |
| test.py:686:51:686:51 | ControlFlowNode for s | semmle.label | ControlFlowNode for s |
| test.py:757:16:757:21 | ControlFlowNode for SOURCE | semmle.label | ControlFlowNode for SOURCE |
| test.py:760:10:760:36 | ControlFlowNode for return_from_inner_scope() | semmle.label | ControlFlowNode for return_from_inner_scope() |
<<<<<<< HEAD
| test.py:795:35:795:35 | ControlFlowNode for x | semmle.label | ControlFlowNode for x |
| test.py:795:37:795:42 | ControlFlowNode for SOURCE | semmle.label | ControlFlowNode for SOURCE |
| test.py:795:48:795:48 | ControlFlowNode for y | semmle.label | ControlFlowNode for y |
| test.py:795:50:795:55 | ControlFlowNode for SOURCE | semmle.label | ControlFlowNode for SOURCE |
| test.py:795:61:795:61 | ControlFlowNode for z | semmle.label | ControlFlowNode for z |
| test.py:795:63:795:68 | ControlFlowNode for SOURCE | semmle.label | ControlFlowNode for SOURCE |
| test.py:796:10:796:10 | ControlFlowNode for x | semmle.label | ControlFlowNode for x |
| test.py:797:10:797:10 | ControlFlowNode for y | semmle.label | ControlFlowNode for y |
| test.py:798:10:798:10 | ControlFlowNode for z | semmle.label | ControlFlowNode for z |
=======
subpaths
| datamodel.py:38:8:38:13 | ControlFlowNode for SOURCE | datamodel.py:35:7:35:7 | ControlFlowNode for a | datamodel.py:36:10:36:10 | ControlFlowNode for a | datamodel.py:38:6:38:17 | ControlFlowNode for f() |
| datamodel.py:71:15:71:20 | ControlFlowNode for SOURCE | datamodel.py:44:22:44:22 | ControlFlowNode for x | datamodel.py:46:16:46:16 | ControlFlowNode for x | datamodel.py:71:6:71:24 | ControlFlowNode for Attribute() |
| datamodel.py:72:18:72:23 | ControlFlowNode for SOURCE | datamodel.py:44:22:44:22 | ControlFlowNode for x | datamodel.py:46:16:46:16 | ControlFlowNode for x | datamodel.py:72:6:72:27 | ControlFlowNode for Attribute() |
| datamodel.py:80:20:80:25 | ControlFlowNode for SOURCE | datamodel.py:49:26:49:26 | ControlFlowNode for x | datamodel.py:50:16:50:16 | ControlFlowNode for x | datamodel.py:80:6:80:26 | ControlFlowNode for Attribute() |
| datamodel.py:81:20:81:25 | ControlFlowNode for SOURCE | datamodel.py:49:26:49:26 | ControlFlowNode for x | datamodel.py:50:16:50:16 | ControlFlowNode for x | datamodel.py:81:6:81:26 | ControlFlowNode for Attribute() |
| test.py:380:28:380:33 | ControlFlowNode for SOURCE | test.py:375:15:375:15 | ControlFlowNode for b | test.py:376:12:376:12 | ControlFlowNode for b | test.py:380:10:380:34 | ControlFlowNode for second() |
| test.py:388:30:388:35 | ControlFlowNode for SOURCE | test.py:375:15:375:15 | ControlFlowNode for b | test.py:376:12:376:12 | ControlFlowNode for b | test.py:388:10:388:36 | ControlFlowNode for second() |
| test.py:396:10:396:43 | KwUnpacked b | test.py:375:15:375:15 | ControlFlowNode for b | test.py:376:12:376:12 | ControlFlowNode for b | test.py:396:10:396:43 | ControlFlowNode for second() |
| test.py:404:10:404:39 | PosOverflowNode for f_extra_pos() [Tuple element at index 0] | test.py:399:21:399:21 | ControlFlowNode for b [Tuple element at index 0] | test.py:400:12:400:15 | ControlFlowNode for Subscript | test.py:404:10:404:39 | ControlFlowNode for f_extra_pos() |
| test.py:412:10:412:45 | KwOverflowNode for f_extra_keyword() [Dictionary element at key b] | test.py:407:26:407:26 | ControlFlowNode for b [Dictionary element at key b] | test.py:408:12:408:17 | ControlFlowNode for Subscript | test.py:412:10:412:45 | ControlFlowNode for f_extra_keyword() |
| test.py:465:12:465:17 | ControlFlowNode for SOURCE | test.py:462:11:462:11 | ControlFlowNode for x | test.py:463:16:463:16 | ControlFlowNode for x | test.py:465:10:465:18 | ControlFlowNode for f() |
| test.py:472:28:472:33 | ControlFlowNode for SOURCE | test.py:469:19:469:19 | ControlFlowNode for b | test.py:470:16:470:16 | ControlFlowNode for b | test.py:472:10:472:34 | ControlFlowNode for second() |
| test.py:486:30:486:35 | ControlFlowNode for SOURCE | test.py:483:19:483:19 | ControlFlowNode for b | test.py:484:16:484:16 | ControlFlowNode for b | test.py:486:10:486:36 | ControlFlowNode for second() |
| test.py:500:10:500:43 | KwUnpacked b | test.py:497:19:497:19 | ControlFlowNode for b | test.py:498:16:498:16 | ControlFlowNode for b | test.py:500:10:500:43 | ControlFlowNode for second() |
| test.py:505:10:505:39 | PosOverflowNode for f_extra_pos() [Tuple element at index 0] | test.py:504:30:504:30 | ControlFlowNode for b [Tuple element at index 0] | test.py:504:33:504:36 | ControlFlowNode for Subscript | test.py:505:10:505:39 | ControlFlowNode for f_extra_pos() |
| test.py:510:10:510:45 | KwOverflowNode for f_extra_keyword() [Dictionary element at key b] | test.py:509:35:509:35 | ControlFlowNode for b [Dictionary element at key b] | test.py:509:38:509:43 | ControlFlowNode for Subscript | test.py:510:10:510:45 | ControlFlowNode for f_extra_keyword() |
>>>>>>> cd26d97d
#select
| datamodel.py:38:6:38:17 | ControlFlowNode for f() | datamodel.py:38:8:38:13 | ControlFlowNode for SOURCE | datamodel.py:38:6:38:17 | ControlFlowNode for f() | Flow found |
| datamodel.py:71:6:71:24 | ControlFlowNode for Attribute() | datamodel.py:71:15:71:20 | ControlFlowNode for SOURCE | datamodel.py:71:6:71:24 | ControlFlowNode for Attribute() | Flow found |
| datamodel.py:72:6:72:27 | ControlFlowNode for Attribute() | datamodel.py:72:18:72:23 | ControlFlowNode for SOURCE | datamodel.py:72:6:72:27 | ControlFlowNode for Attribute() | Flow found |
| datamodel.py:80:6:80:26 | ControlFlowNode for Attribute() | datamodel.py:80:20:80:25 | ControlFlowNode for SOURCE | datamodel.py:80:6:80:26 | ControlFlowNode for Attribute() | Flow found |
| datamodel.py:81:6:81:26 | ControlFlowNode for Attribute() | datamodel.py:81:20:81:25 | ControlFlowNode for SOURCE | datamodel.py:81:6:81:26 | ControlFlowNode for Attribute() | Flow found |
| datamodel.py:159:6:159:17 | ControlFlowNode for Attribute | datamodel.py:152:14:152:19 | ControlFlowNode for SOURCE | datamodel.py:159:6:159:17 | ControlFlowNode for Attribute | Flow found |
| test.py:44:10:44:10 | ControlFlowNode for y | test.py:42:21:42:26 | ControlFlowNode for SOURCE | test.py:44:10:44:10 | ControlFlowNode for y | Flow found |
| test.py:56:10:56:10 | ControlFlowNode for x | test.py:55:9:55:14 | ControlFlowNode for SOURCE | test.py:56:10:56:10 | ControlFlowNode for x | Flow found |
| test.py:62:10:62:10 | ControlFlowNode for x | test.py:61:9:61:16 | ControlFlowNode for Str | test.py:62:10:62:10 | ControlFlowNode for x | Flow found |
| test.py:67:10:67:10 | ControlFlowNode for x | test.py:66:9:66:17 | ControlFlowNode for Str | test.py:67:10:67:10 | ControlFlowNode for x | Flow found |
| test.py:72:10:72:10 | ControlFlowNode for x | test.py:71:9:71:10 | ControlFlowNode for IntegerLiteral | test.py:72:10:72:10 | ControlFlowNode for x | Flow found |
| test.py:77:10:77:10 | ControlFlowNode for x | test.py:76:9:76:12 | ControlFlowNode for FloatLiteral | test.py:77:10:77:10 | ControlFlowNode for x | Flow found |
| test.py:88:10:88:10 | ControlFlowNode for x | test.py:87:10:87:15 | ControlFlowNode for SOURCE | test.py:88:10:88:10 | ControlFlowNode for x | Flow found |
| test.py:94:10:94:13 | ControlFlowNode for Subscript | test.py:93:10:93:15 | ControlFlowNode for SOURCE | test.py:94:10:94:13 | ControlFlowNode for Subscript | Flow found |
| test.py:104:10:104:13 | ControlFlowNode for Subscript | test.py:103:10:103:15 | ControlFlowNode for SOURCE | test.py:104:10:104:13 | ControlFlowNode for Subscript | Flow found |
| test.py:109:10:109:13 | ControlFlowNode for Subscript | test.py:108:22:108:27 | ControlFlowNode for SOURCE | test.py:109:10:109:13 | ControlFlowNode for Subscript | Flow found |
| test.py:115:10:115:13 | ControlFlowNode for Subscript | test.py:113:10:113:15 | ControlFlowNode for SOURCE | test.py:115:10:115:13 | ControlFlowNode for Subscript | Flow found |
| test.py:126:10:126:16 | ControlFlowNode for Attribute() | test.py:125:10:125:15 | ControlFlowNode for SOURCE | test.py:126:10:126:16 | ControlFlowNode for Attribute() | Flow found |
| test.py:131:10:131:16 | ControlFlowNode for Attribute() | test.py:130:10:130:15 | ControlFlowNode for SOURCE | test.py:131:10:131:16 | ControlFlowNode for Attribute() | Flow found |
| test.py:136:10:136:16 | ControlFlowNode for Attribute() | test.py:135:22:135:27 | ControlFlowNode for SOURCE | test.py:136:10:136:16 | ControlFlowNode for Attribute() | Flow found |
| test.py:142:10:142:16 | ControlFlowNode for Attribute() | test.py:140:10:140:15 | ControlFlowNode for SOURCE | test.py:142:10:142:16 | ControlFlowNode for Attribute() | Flow found |
| test.py:153:10:153:15 | ControlFlowNode for Subscript | test.py:152:15:152:20 | ControlFlowNode for SOURCE | test.py:153:10:153:15 | ControlFlowNode for Subscript | Flow found |
| test.py:158:10:158:19 | ControlFlowNode for Attribute() | test.py:157:15:157:20 | ControlFlowNode for SOURCE | test.py:158:10:158:19 | ControlFlowNode for Attribute() | Flow found |
| test.py:184:10:184:13 | ControlFlowNode for Subscript | test.py:183:23:183:28 | ControlFlowNode for SOURCE | test.py:184:10:184:13 | ControlFlowNode for Subscript | Flow found |
| test.py:189:10:189:13 | ControlFlowNode for Subscript | test.py:188:25:188:30 | ControlFlowNode for SOURCE | test.py:189:10:189:13 | ControlFlowNode for Subscript | Flow found |
| test.py:200:10:200:13 | ControlFlowNode for Subscript | test.py:199:34:199:39 | ControlFlowNode for SOURCE | test.py:200:10:200:13 | ControlFlowNode for Subscript | Flow found |
| test.py:206:10:206:13 | ControlFlowNode for Subscript | test.py:205:28:205:33 | ControlFlowNode for SOURCE | test.py:206:10:206:13 | ControlFlowNode for Subscript | Flow found |
| test.py:211:10:211:13 | ControlFlowNode for Subscript | test.py:210:32:210:37 | ControlFlowNode for SOURCE | test.py:211:10:211:13 | ControlFlowNode for Subscript | Flow found |
| test.py:349:10:349:21 | ControlFlowNode for Subscript | test.py:349:11:349:16 | ControlFlowNode for SOURCE | test.py:349:10:349:21 | ControlFlowNode for Subscript | Flow found |
| test.py:353:10:353:20 | ControlFlowNode for Subscript | test.py:353:11:353:16 | ControlFlowNode for SOURCE | test.py:353:10:353:20 | ControlFlowNode for Subscript | Flow found |
| test.py:357:10:357:27 | ControlFlowNode for Subscript | test.py:357:16:357:21 | ControlFlowNode for SOURCE | test.py:357:10:357:27 | ControlFlowNode for Subscript | Flow found |
| test.py:380:10:380:34 | ControlFlowNode for second() | test.py:380:28:380:33 | ControlFlowNode for SOURCE | test.py:380:10:380:34 | ControlFlowNode for second() | Flow found |
| test.py:388:10:388:36 | ControlFlowNode for second() | test.py:388:30:388:35 | ControlFlowNode for SOURCE | test.py:388:10:388:36 | ControlFlowNode for second() | Flow found |
| test.py:396:10:396:43 | ControlFlowNode for second() | test.py:396:36:396:41 | ControlFlowNode for SOURCE | test.py:396:10:396:43 | ControlFlowNode for second() | Flow found |
| test.py:404:10:404:39 | ControlFlowNode for f_extra_pos() | test.py:404:33:404:38 | ControlFlowNode for SOURCE | test.py:404:10:404:39 | ControlFlowNode for f_extra_pos() | Flow found |
| test.py:412:10:412:45 | ControlFlowNode for f_extra_keyword() | test.py:412:39:412:44 | ControlFlowNode for SOURCE | test.py:412:10:412:45 | ControlFlowNode for f_extra_keyword() | Flow found |
| test.py:433:10:433:38 | ControlFlowNode for IfExp | test.py:433:10:433:15 | ControlFlowNode for SOURCE | test.py:433:10:433:38 | ControlFlowNode for IfExp | Flow found |
| test.py:441:10:441:39 | ControlFlowNode for IfExp | test.py:441:34:441:39 | ControlFlowNode for SOURCE | test.py:441:10:441:39 | ControlFlowNode for IfExp | Flow found |
| test.py:465:10:465:18 | ControlFlowNode for f() | test.py:465:12:465:17 | ControlFlowNode for SOURCE | test.py:465:10:465:18 | ControlFlowNode for f() | Flow found |
| test.py:472:10:472:34 | ControlFlowNode for second() | test.py:472:28:472:33 | ControlFlowNode for SOURCE | test.py:472:10:472:34 | ControlFlowNode for second() | Flow found |
| test.py:486:10:486:36 | ControlFlowNode for second() | test.py:486:30:486:35 | ControlFlowNode for SOURCE | test.py:486:10:486:36 | ControlFlowNode for second() | Flow found |
| test.py:500:10:500:43 | ControlFlowNode for second() | test.py:500:36:500:41 | ControlFlowNode for SOURCE | test.py:500:10:500:43 | ControlFlowNode for second() | Flow found |
| test.py:505:10:505:39 | ControlFlowNode for f_extra_pos() | test.py:505:33:505:38 | ControlFlowNode for SOURCE | test.py:505:10:505:39 | ControlFlowNode for f_extra_pos() | Flow found |
| test.py:510:10:510:45 | ControlFlowNode for f_extra_keyword() | test.py:510:39:510:44 | ControlFlowNode for SOURCE | test.py:510:10:510:45 | ControlFlowNode for f_extra_keyword() | Flow found |
| test.py:524:10:524:10 | ControlFlowNode for a | test.py:522:9:522:14 | ControlFlowNode for SOURCE | test.py:524:10:524:10 | ControlFlowNode for a | Flow found |
| test.py:529:10:529:10 | ControlFlowNode for b | test.py:522:9:522:14 | ControlFlowNode for SOURCE | test.py:529:10:529:10 | ControlFlowNode for b | Flow found |
| test.py:536:10:536:10 | ControlFlowNode for a | test.py:534:10:534:15 | ControlFlowNode for SOURCE | test.py:536:10:536:10 | ControlFlowNode for a | Flow found |
| test.py:544:10:544:10 | ControlFlowNode for a | test.py:542:10:542:15 | ControlFlowNode for SOURCE | test.py:544:10:544:10 | ControlFlowNode for a | Flow found |
| test.py:546:10:546:10 | ControlFlowNode for c | test.py:542:30:542:35 | ControlFlowNode for SOURCE | test.py:546:10:546:10 | ControlFlowNode for c | Flow found |
| test.py:553:10:553:10 | ControlFlowNode for a | test.py:551:13:551:18 | ControlFlowNode for SOURCE | test.py:553:10:553:10 | ControlFlowNode for a | Flow found |
| test.py:561:10:561:10 | ControlFlowNode for a | test.py:559:10:559:15 | ControlFlowNode for SOURCE | test.py:561:10:561:10 | ControlFlowNode for a | Flow found |
| test.py:563:10:563:13 | ControlFlowNode for Subscript | test.py:559:18:559:23 | ControlFlowNode for SOURCE | test.py:563:10:563:13 | ControlFlowNode for Subscript | Flow found |
| test.py:564:12:564:12 | ControlFlowNode for c | test.py:559:18:559:23 | ControlFlowNode for SOURCE | test.py:564:12:564:12 | ControlFlowNode for c | Flow found |
| test.py:571:10:571:10 | ControlFlowNode for a | test.py:569:10:569:15 | ControlFlowNode for SOURCE | test.py:571:10:571:10 | ControlFlowNode for a | Flow found |
| test.py:573:10:573:10 | ControlFlowNode for c | test.py:569:18:569:23 | ControlFlowNode for SOURCE | test.py:573:10:573:10 | ControlFlowNode for c | Flow found |
| test.py:582:10:582:11 | ControlFlowNode for a1 | test.py:578:12:578:17 | ControlFlowNode for SOURCE | test.py:582:10:582:11 | ControlFlowNode for a1 | Flow found |
| test.py:582:10:582:11 | ControlFlowNode for a1 | test.py:578:31:578:36 | ControlFlowNode for SOURCE | test.py:582:10:582:11 | ControlFlowNode for a1 | Flow found |
| test.py:582:10:582:11 | ControlFlowNode for a1 | test.py:578:41:578:46 | ControlFlowNode for SOURCE | test.py:582:10:582:11 | ControlFlowNode for a1 | Flow found |
| test.py:583:12:583:13 | ControlFlowNode for a2 | test.py:578:12:578:17 | ControlFlowNode for SOURCE | test.py:583:12:583:13 | ControlFlowNode for a2 | Flow found |
| test.py:583:12:583:13 | ControlFlowNode for a2 | test.py:578:31:578:36 | ControlFlowNode for SOURCE | test.py:583:12:583:13 | ControlFlowNode for a2 | Flow found |
| test.py:583:12:583:13 | ControlFlowNode for a2 | test.py:578:41:578:46 | ControlFlowNode for SOURCE | test.py:583:12:583:13 | ControlFlowNode for a2 | Flow found |
| test.py:584:10:584:11 | ControlFlowNode for a3 | test.py:578:12:578:17 | ControlFlowNode for SOURCE | test.py:584:10:584:11 | ControlFlowNode for a3 | Flow found |
| test.py:584:10:584:11 | ControlFlowNode for a3 | test.py:578:31:578:36 | ControlFlowNode for SOURCE | test.py:584:10:584:11 | ControlFlowNode for a3 | Flow found |
| test.py:584:10:584:11 | ControlFlowNode for a3 | test.py:578:41:578:46 | ControlFlowNode for SOURCE | test.py:584:10:584:11 | ControlFlowNode for a3 | Flow found |
| test.py:590:10:590:11 | ControlFlowNode for a1 | test.py:578:12:578:17 | ControlFlowNode for SOURCE | test.py:590:10:590:11 | ControlFlowNode for a1 | Flow found |
| test.py:590:10:590:11 | ControlFlowNode for a1 | test.py:578:31:578:36 | ControlFlowNode for SOURCE | test.py:590:10:590:11 | ControlFlowNode for a1 | Flow found |
| test.py:590:10:590:11 | ControlFlowNode for a1 | test.py:578:41:578:46 | ControlFlowNode for SOURCE | test.py:590:10:590:11 | ControlFlowNode for a1 | Flow found |
| test.py:591:12:591:13 | ControlFlowNode for a2 | test.py:578:12:578:17 | ControlFlowNode for SOURCE | test.py:591:12:591:13 | ControlFlowNode for a2 | Flow found |
| test.py:591:12:591:13 | ControlFlowNode for a2 | test.py:578:31:578:36 | ControlFlowNode for SOURCE | test.py:591:12:591:13 | ControlFlowNode for a2 | Flow found |
| test.py:591:12:591:13 | ControlFlowNode for a2 | test.py:578:41:578:46 | ControlFlowNode for SOURCE | test.py:591:12:591:13 | ControlFlowNode for a2 | Flow found |
| test.py:592:10:592:11 | ControlFlowNode for a3 | test.py:578:12:578:17 | ControlFlowNode for SOURCE | test.py:592:10:592:11 | ControlFlowNode for a3 | Flow found |
| test.py:592:10:592:11 | ControlFlowNode for a3 | test.py:578:31:578:36 | ControlFlowNode for SOURCE | test.py:592:10:592:11 | ControlFlowNode for a3 | Flow found |
| test.py:592:10:592:11 | ControlFlowNode for a3 | test.py:578:41:578:46 | ControlFlowNode for SOURCE | test.py:592:10:592:11 | ControlFlowNode for a3 | Flow found |
| test.py:598:10:598:11 | ControlFlowNode for a1 | test.py:578:12:578:17 | ControlFlowNode for SOURCE | test.py:598:10:598:11 | ControlFlowNode for a1 | Flow found |
| test.py:598:10:598:11 | ControlFlowNode for a1 | test.py:578:31:578:36 | ControlFlowNode for SOURCE | test.py:598:10:598:11 | ControlFlowNode for a1 | Flow found |
| test.py:598:10:598:11 | ControlFlowNode for a1 | test.py:578:41:578:46 | ControlFlowNode for SOURCE | test.py:598:10:598:11 | ControlFlowNode for a1 | Flow found |
| test.py:599:12:599:13 | ControlFlowNode for a2 | test.py:578:12:578:17 | ControlFlowNode for SOURCE | test.py:599:12:599:13 | ControlFlowNode for a2 | Flow found |
| test.py:599:12:599:13 | ControlFlowNode for a2 | test.py:578:31:578:36 | ControlFlowNode for SOURCE | test.py:599:12:599:13 | ControlFlowNode for a2 | Flow found |
| test.py:599:12:599:13 | ControlFlowNode for a2 | test.py:578:41:578:46 | ControlFlowNode for SOURCE | test.py:599:12:599:13 | ControlFlowNode for a2 | Flow found |
| test.py:600:10:600:11 | ControlFlowNode for a3 | test.py:578:12:578:17 | ControlFlowNode for SOURCE | test.py:600:10:600:11 | ControlFlowNode for a3 | Flow found |
| test.py:600:10:600:11 | ControlFlowNode for a3 | test.py:578:31:578:36 | ControlFlowNode for SOURCE | test.py:600:10:600:11 | ControlFlowNode for a3 | Flow found |
| test.py:600:10:600:11 | ControlFlowNode for a3 | test.py:578:41:578:46 | ControlFlowNode for SOURCE | test.py:600:10:600:11 | ControlFlowNode for a3 | Flow found |
| test.py:610:10:610:11 | ControlFlowNode for a1 | test.py:606:12:606:17 | ControlFlowNode for SOURCE | test.py:610:10:610:11 | ControlFlowNode for a1 | Flow found |
| test.py:612:12:612:16 | ControlFlowNode for Subscript | test.py:606:31:606:36 | ControlFlowNode for SOURCE | test.py:612:12:612:16 | ControlFlowNode for Subscript | Flow found |
| test.py:613:10:613:14 | ControlFlowNode for Subscript | test.py:606:31:606:36 | ControlFlowNode for SOURCE | test.py:613:10:613:14 | ControlFlowNode for Subscript | Flow found |
| test.py:619:10:619:11 | ControlFlowNode for a1 | test.py:606:12:606:17 | ControlFlowNode for SOURCE | test.py:619:10:619:11 | ControlFlowNode for a1 | Flow found |
| test.py:621:12:621:16 | ControlFlowNode for Subscript | test.py:606:31:606:36 | ControlFlowNode for SOURCE | test.py:621:12:621:16 | ControlFlowNode for Subscript | Flow found |
| test.py:622:10:622:14 | ControlFlowNode for Subscript | test.py:606:31:606:36 | ControlFlowNode for SOURCE | test.py:622:10:622:14 | ControlFlowNode for Subscript | Flow found |
| test.py:628:10:628:11 | ControlFlowNode for a1 | test.py:606:12:606:17 | ControlFlowNode for SOURCE | test.py:628:10:628:11 | ControlFlowNode for a1 | Flow found |
| test.py:630:12:630:16 | ControlFlowNode for Subscript | test.py:606:31:606:36 | ControlFlowNode for SOURCE | test.py:630:12:630:16 | ControlFlowNode for Subscript | Flow found |
| test.py:631:10:631:14 | ControlFlowNode for Subscript | test.py:606:31:606:36 | ControlFlowNode for SOURCE | test.py:631:10:631:14 | ControlFlowNode for Subscript | Flow found |
| test.py:637:10:637:11 | ControlFlowNode for a1 | test.py:606:12:606:17 | ControlFlowNode for SOURCE | test.py:637:10:637:11 | ControlFlowNode for a1 | Flow found |
| test.py:639:12:639:16 | ControlFlowNode for Subscript | test.py:606:31:606:36 | ControlFlowNode for SOURCE | test.py:639:12:639:16 | ControlFlowNode for Subscript | Flow found |
| test.py:640:10:640:14 | ControlFlowNode for Subscript | test.py:606:31:606:36 | ControlFlowNode for SOURCE | test.py:640:10:640:14 | ControlFlowNode for Subscript | Flow found |
| test.py:648:10:648:10 | ControlFlowNode for a | test.py:647:19:647:24 | ControlFlowNode for SOURCE | test.py:648:10:648:10 | ControlFlowNode for a | Flow found |
| test.py:657:14:657:14 | ControlFlowNode for x | test.py:655:12:655:17 | ControlFlowNode for SOURCE | test.py:657:14:657:14 | ControlFlowNode for x | Flow found |
| test.py:657:14:657:14 | ControlFlowNode for x | test.py:655:33:655:38 | ControlFlowNode for SOURCE | test.py:657:14:657:14 | ControlFlowNode for x | Flow found |
| test.py:666:14:666:17 | ControlFlowNode for Subscript | test.py:663:12:663:17 | ControlFlowNode for SOURCE | test.py:666:14:666:17 | ControlFlowNode for Subscript | Flow found |
| test.py:666:14:666:17 | ControlFlowNode for Subscript | test.py:663:33:663:38 | ControlFlowNode for SOURCE | test.py:666:14:666:17 | ControlFlowNode for Subscript | Flow found |
| test.py:667:16:667:16 | ControlFlowNode for y | test.py:663:12:663:17 | ControlFlowNode for SOURCE | test.py:667:16:667:16 | ControlFlowNode for y | Flow found |
| test.py:667:16:667:16 | ControlFlowNode for y | test.py:663:33:663:38 | ControlFlowNode for SOURCE | test.py:667:16:667:16 | ControlFlowNode for y | Flow found |
| test.py:674:14:674:14 | ControlFlowNode for x | test.py:672:12:672:17 | ControlFlowNode for SOURCE | test.py:674:14:674:14 | ControlFlowNode for x | Flow found |
| test.py:674:14:674:14 | ControlFlowNode for x | test.py:672:33:672:38 | ControlFlowNode for SOURCE | test.py:674:14:674:14 | ControlFlowNode for x | Flow found |
| test.py:680:10:680:12 | ControlFlowNode for arg | test.py:685:7:685:12 | ControlFlowNode for SOURCE | test.py:680:10:680:12 | ControlFlowNode for arg | Flow found |
| test.py:680:10:680:12 | ControlFlowNode for arg | test.py:686:43:686:48 | ControlFlowNode for SOURCE | test.py:680:10:680:12 | ControlFlowNode for arg | Flow found |
| test.py:760:10:760:36 | ControlFlowNode for return_from_inner_scope() | test.py:757:16:757:21 | ControlFlowNode for SOURCE | test.py:760:10:760:36 | ControlFlowNode for return_from_inner_scope() | Flow found |
| test.py:796:10:796:10 | ControlFlowNode for x | test.py:795:37:795:42 | ControlFlowNode for SOURCE | test.py:796:10:796:10 | ControlFlowNode for x | Flow found |
| test.py:797:10:797:10 | ControlFlowNode for y | test.py:795:50:795:55 | ControlFlowNode for SOURCE | test.py:797:10:797:10 | ControlFlowNode for y | Flow found |
| test.py:798:10:798:10 | ControlFlowNode for z | test.py:795:63:795:68 | ControlFlowNode for SOURCE | test.py:798:10:798:10 | ControlFlowNode for z | Flow found |<|MERGE_RESOLUTION|>--- conflicted
+++ resolved
@@ -824,7 +824,6 @@
 | test.py:686:51:686:51 | ControlFlowNode for s | semmle.label | ControlFlowNode for s |
 | test.py:757:16:757:21 | ControlFlowNode for SOURCE | semmle.label | ControlFlowNode for SOURCE |
 | test.py:760:10:760:36 | ControlFlowNode for return_from_inner_scope() | semmle.label | ControlFlowNode for return_from_inner_scope() |
-<<<<<<< HEAD
 | test.py:795:35:795:35 | ControlFlowNode for x | semmle.label | ControlFlowNode for x |
 | test.py:795:37:795:42 | ControlFlowNode for SOURCE | semmle.label | ControlFlowNode for SOURCE |
 | test.py:795:48:795:48 | ControlFlowNode for y | semmle.label | ControlFlowNode for y |
@@ -834,7 +833,6 @@
 | test.py:796:10:796:10 | ControlFlowNode for x | semmle.label | ControlFlowNode for x |
 | test.py:797:10:797:10 | ControlFlowNode for y | semmle.label | ControlFlowNode for y |
 | test.py:798:10:798:10 | ControlFlowNode for z | semmle.label | ControlFlowNode for z |
-=======
 subpaths
 | datamodel.py:38:8:38:13 | ControlFlowNode for SOURCE | datamodel.py:35:7:35:7 | ControlFlowNode for a | datamodel.py:36:10:36:10 | ControlFlowNode for a | datamodel.py:38:6:38:17 | ControlFlowNode for f() |
 | datamodel.py:71:15:71:20 | ControlFlowNode for SOURCE | datamodel.py:44:22:44:22 | ControlFlowNode for x | datamodel.py:46:16:46:16 | ControlFlowNode for x | datamodel.py:71:6:71:24 | ControlFlowNode for Attribute() |
@@ -852,7 +850,6 @@
 | test.py:500:10:500:43 | KwUnpacked b | test.py:497:19:497:19 | ControlFlowNode for b | test.py:498:16:498:16 | ControlFlowNode for b | test.py:500:10:500:43 | ControlFlowNode for second() |
 | test.py:505:10:505:39 | PosOverflowNode for f_extra_pos() [Tuple element at index 0] | test.py:504:30:504:30 | ControlFlowNode for b [Tuple element at index 0] | test.py:504:33:504:36 | ControlFlowNode for Subscript | test.py:505:10:505:39 | ControlFlowNode for f_extra_pos() |
 | test.py:510:10:510:45 | KwOverflowNode for f_extra_keyword() [Dictionary element at key b] | test.py:509:35:509:35 | ControlFlowNode for b [Dictionary element at key b] | test.py:509:38:509:43 | ControlFlowNode for Subscript | test.py:510:10:510:45 | ControlFlowNode for f_extra_keyword() |
->>>>>>> cd26d97d
 #select
 | datamodel.py:38:6:38:17 | ControlFlowNode for f() | datamodel.py:38:8:38:13 | ControlFlowNode for SOURCE | datamodel.py:38:6:38:17 | ControlFlowNode for f() | Flow found |
 | datamodel.py:71:6:71:24 | ControlFlowNode for Attribute() | datamodel.py:71:15:71:20 | ControlFlowNode for SOURCE | datamodel.py:71:6:71:24 | ControlFlowNode for Attribute() | Flow found |
