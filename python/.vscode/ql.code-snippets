{
    // Place your python workspace snippets here. Each snippet is defined under a snippet name and has a scope, prefix, body and
    // description. Add comma separated ids of the languages where the snippet is applicable in the scope field. If scope
    // is left empty or omitted, the snippet gets applied to all languages. The prefix is what is
    // used to trigger the snippet and the body will be expanded and inserted. Possible variables are:
    // $1, $2 for tab stops, $0 for the final cursor position, and ${1:label}, ${2:another} for placeholders.
    // Placeholders with the same ids are connected.
    // Example:
    // "Print to console": {
    // 	"scope": "javascript,typescript",
    // 	"prefix": "log",
    // 	"body": [
    // 		"console.log('$1');",
    // 		"$2"
    // 	],
    // 	"description": "Log output to console"
    // }

    "Has relative path": {
        "scope": "ql",
        "prefix": "has relative path",
        "body": [
            "exists($1.getLocation().getFile().getRelativePath())"
        ],
        "description": "has relative path",
    },

    "Exists": {
        "scope": "ql",
        "prefix": "exists",
        "body": [
            "exists(${1:DataFlow::Node node} |",
            "  $2",
            ")"
        ],
        "description": "Exists clause",
    },

    "Predicate": {
        "scope": "ql",
        "prefix": "predicate",
        "body": [
            "predicate ${1:isFoo}(${2:DataFlow::Node node}) {",
            "  ${3:any()}",
            "}"
        ],
        "description": "Predicate",
    },

    "Class": {
        "scope": "ql",
        "prefix": "class",
        "body": [
            "class ${1:MyClass} extends ${2:DataFlow::MethodCallNode} {",
            "  $1() { ${3:getMethodName() = \"foo\"} }",
            "",
            "  DataFlow::Node ${4:getThing}() { result = ${5:getArgument(0)} }",
            "}"
        ],
        "description": "Class",
    },

    "Abstract class": {
        "scope": "ql",
        "prefix": "abstract class",
        "body": [
            "abstract class ${1:AdditionalThing} extends ${2:DataFlow::Node} {",
            "  abstract ${3:DataFlow::Node} ${4:getThing}($5);",
            "}"
        ],
        "description": "Class",
    },

    "Class::Range": {
        "scope": "ql",
        "prefix": "range class",
        "body": [
            "class ${1:MyClass} extends ${2:DataFlow::Node} {",
            "  $1::Range range;",
            "",
            "  $1() { this = range }",
            "",
            "  ${3:DataFlow::Node} ${4:getThing}() { result = range.$4() }",
            "}",
            "",
            "module $1 {",
            "  abstract class Range extends $2 {",
            "    abstract $3 $4();",
            "  }",
            "}",
        ],
        "description": "Class with ::Range pattern",
    },

    "Class::Range delegate": {
        "scope": "ql",
        "prefix": "range delegate",
        "body": [
            "${1:DataFlow::Node} ${2:getThing}() { result = range.$2() }"
        ],
        "description": "Predicate that delegates to range class",
    },

    "Type tracking predicate": {
        "scope": "ql",
        "prefix": "type tracking",
        "body": [
            "/** Gets a reference to ${3:a thing}. */",
            "private DataFlow::TypeTrackingNode ${1:myType}(DataFlow::TypeTracker t) {",
            "  t.start() and",
            "  result = ${2:value}",
            "  or",
            "  exists(DataFlow::TypeTracker t2 |",
            "    result = $1(t2).track(t2, t)",
            "  )",
            "}",
            "",
            "/** Gets a reference to $3. */",
            "DataFlow::Node $1() {",
            "  $1(DataFlow::TypeTracker::end()).flowsTo(result)",
            "}"
        ],
        "description": "Type tracking predicate",
    },

    "Taint tracking configuration": {
        "scope": "ql",
        "prefix": "taint tracking",
        "body": [
            "/** @kind path-problem */",
            "import python",
            "import experimental.dataflow.DataFlow",
            "import experimental.dataflow.TaintTracking",
            "import experimental.semmle.python.Concepts",
            "import experimental.dataflow.RemoteFlowSources",
            "import DataFlow::PathGraph",
            "class ${1:Config} extends TaintTracking::Configuration {",
            "  $1() { this = \"$1\" } ",
            "",
            "  override predicate isSource(DataFlow::Node node) {",
            "    ${2:none()}",
            "  }",
            "",
            "  override predicate isSink(DataFlow::Node node) {",
            "    ${3:none()}",
            "  }",
            "}",
            "",
            "from $1 cfg, DataFlow::PathNode source, DataFlow::PathNode sink",
            "where cfg.hasFlowPath(source, sink)",
            "select sink, source, sink, \"taint from $@\", source.getNode(), \"here\""
        ]
    },

    "Type tracking class": {
        "scope": "ql",
        "prefix": "type tracking class",
        "body": [
            "/**",
            " * Provides models for the `${TM_SELECTED_TEXT}` class",
            " *",
            " * See ${1:https://apiref (TODO)}.",
            " */",
            "module ${TM_SELECTED_TEXT/^(.*)\\.([^.]+)$/$2/} {",
            "  /** Gets a reference to the `${TM_SELECTED_TEXT}` class. */",
            "  private API::Node classRef() {",
            "    result = API::moduleImport(\"${TM_SELECTED_TEXT/\\.([^.]+)/\").getMember(\"$1/g}\")",
            "  }",
            "",
            "  /**",
            "   * A source of instances of `${TM_SELECTED_TEXT}`, extend this class to model new instances.",
            "   *",
            "   * This can include instantiations of the class, return values from function",
            "   * calls, or a special parameter that will be set when functions are called by an external",
            "   * library.",
            "   *",
            "   * Use the predicate `${TM_SELECTED_TEXT/^(.*)\\.([^.]+)$/$2/}::instance()` to get references to instances of `${TM_SELECTED_TEXT}`.",
            "   */",
            "  abstract class InstanceSource extends DataFlow::LocalSourceNode { }",
            "",
            "  /** A direct instantiation of `${TM_SELECTED_TEXT}`. */",
            "  private class ClassInstantiation extends InstanceSource, DataFlow::CallCfgNode {",
<<<<<<< HEAD
            "      override CallNode node;",
            "",
=======
>>>>>>> c9b50f3c
            "      ClassInstantiation() { this = classRef().getACall() }",
            "  }",
            "",
            "  /** Gets a reference to an instance of `${TM_SELECTED_TEXT}`. */",
            "  private DataFlow::TypeTrackingNode instance(DataFlow::TypeTracker t) {",
            "    t.start() and",
            "    result instanceof InstanceSource",
            "    or",
            "    exists(DataFlow::TypeTracker t2 | result = instance(t2).track(t2, t))",
            "  }",
            "",
            "  /** Gets a reference to an instance of `${TM_SELECTED_TEXT}`. */",
            "  DataFlow::Node instance() { instance(DataFlow::TypeTracker::end()).flowsTo(result) }",
<<<<<<< HEAD
=======
            "",
            "  /**",
            "   * Taint propagation for `${TM_SELECTED_TEXT}`.",
            "   */",
            "  private class InstanceTaintSteps extends InstanceTaintStepsHelper {",
            "    InstanceTaintSteps() { this = \"${TM_SELECTED_TEXT}\" }",
            "    ",
            "    override DataFlow::Node getInstance() { result = instance() }",
            "    ",
            "    override string getAttributeName() { none() }",
            "    ",
            "    override string getMethodName() { none() }",
            "    ",
            "    override string getAsyncMethodName() { none() }",
            "  }",
            "",
            "  /**",
            "   * Extra taint propagation for `${TM_SELECTED_TEXT}`, not covered by `InstanceTaintSteps`.",
            "   */",
            "  private class AdditionalTaintStep extends TaintTracking::AdditionalTaintStep {",
            "    override predicate step(DataFlow::Node nodeFrom, DataFlow::Node nodeTo) {",
            "      // TODO",
            "      none()",
            "    }",
            "  }",
>>>>>>> c9b50f3c
            "}",
        ],
        "description": "Type tracking class (select full class path before inserting)",
    },
<<<<<<< HEAD

=======
    "foo": {
        "scope": "ql",
        "prefix": "foo",
        "body": [
            "    /**",
            "     * Taint propagation for `$1`.",
            "     */",
            "     private class InstanceTaintSteps extends InstanceTaintStepsHelper {",
            "        InstanceTaintSteps() { this = \"$1\" }",
            "",
            "        override DataFlow::Node getInstance() { result = instance() }",
            "",
            "        override string getAttributeName() { none() }",
            "",
            "        override string getMethodName() { none() }",
            "",
            "        override string getAsyncMethodName() { none() }",
            "      }",
        ],
    },
>>>>>>> c9b50f3c
    "API graph .getMember chain": {
        "scope": "ql",
        "prefix": "api graph .getMember chain",
        "body": [
            "API::moduleImport(\"${TM_SELECTED_TEXT/\\.([^.]+)/\").getMember(\"$1/g}\")"
        ],
        "description": "API graph .getMember chain (select full path before inserting)",
    },
}<|MERGE_RESOLUTION|>--- conflicted
+++ resolved
@@ -180,11 +180,6 @@
             "",
             "  /** A direct instantiation of `${TM_SELECTED_TEXT}`. */",
             "  private class ClassInstantiation extends InstanceSource, DataFlow::CallCfgNode {",
-<<<<<<< HEAD
-            "      override CallNode node;",
-            "",
-=======
->>>>>>> c9b50f3c
             "      ClassInstantiation() { this = classRef().getACall() }",
             "  }",
             "",
@@ -198,8 +193,6 @@
             "",
             "  /** Gets a reference to an instance of `${TM_SELECTED_TEXT}`. */",
             "  DataFlow::Node instance() { instance(DataFlow::TypeTracker::end()).flowsTo(result) }",
-<<<<<<< HEAD
-=======
             "",
             "  /**",
             "   * Taint propagation for `${TM_SELECTED_TEXT}`.",
@@ -225,14 +218,10 @@
             "      none()",
             "    }",
             "  }",
->>>>>>> c9b50f3c
             "}",
         ],
         "description": "Type tracking class (select full class path before inserting)",
     },
-<<<<<<< HEAD
-
-=======
     "foo": {
         "scope": "ql",
         "prefix": "foo",
@@ -253,7 +242,6 @@
             "      }",
         ],
     },
->>>>>>> c9b50f3c
     "API graph .getMember chain": {
         "scope": "ql",
         "prefix": "api graph .getMember chain",
