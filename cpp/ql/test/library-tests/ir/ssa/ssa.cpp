// semmle-extractor-options: -std=c++17

struct Point {
  int x;
  int y;
};

struct Rect {
  Point topLeft;
  Point bottomRight;
};

int ChiPhiNode(Point* p, bool which1, bool which2) {
  if (which1) {
    p->x++;
  }
  else {
    p->y++;
  }

  if (which2) {
    p->x++;
  }
  else {
    p->y++;
  }

  return p->x + p->y;
}

int UnreachableViaGoto() {
  goto skip;
  return 1;
skip:
  return 0;
}

int UnreachableIf(bool b) {
  int x = 5;
  int y = 10;
  if (b) {
    if (x == y) {
      return 1;
    }
    else {
      return 0;
    }
  }
  else {
    if (x < y) {
      return 0;
    }
    else {
      return 1;
    }
  }
}

int DoWhileFalse() {
  int i = 0;
  do {
    i++;
  } while (false);

  return i;
}

void chiNodeAtEndOfLoop(int n, char* p) {
  while (n-- > 0)
    * p++ = 0;
}

void Escape(void* p);

void ScalarPhi(bool b) {
  int x = 0;
  int y = 1;
  int z = 2;
  if (b) {
    x = 3;
    y = 4;
  }
  else {
    x = 5;
  }
  int x_merge = x;
  int y_merge = y;
  int z_merge = z;
}

void MustExactlyOverlap(Point a) {
  Point b = a;
}

void MustExactlyOverlapEscaped(Point a) {
  Point b = a;
  Escape(&a);
}

void MustTotallyOverlap(Point a) {
  int x = a.x;
  int y = a.y;
}

void MustTotallyOverlapEscaped(Point a) {
  int x = a.x;
  int y = a.y;
  Escape(&a);
}

void MayPartiallyOverlap(int x, int y) {
  Point a = { x, y };
  Point b = a;
}

void MayPartiallyOverlapEscaped(int x, int y) {
  Point a = { x, y };
  Point b = a;
  Escape(&a);
}

void MergeMustExactlyOverlap(bool c, int x1, int x2) {
  Point a = {};
  if (c) {
    a.x = x1;
  }
  else {
    a.x = x2;
  }
  int x = a.x;  // Both reaching defs must exactly overlap.
  Point b = a;
}

void MergeMustExactlyWithMustTotallyOverlap(bool c, Point p, int x1) {
  Point a = {};
  if (c) {
    a.x = x1;
  }
  else {
    a = p;
  }
  int x = a.x;  // Only one (non-Chi) reaching def must exactly overlap, but we should still get a Phi for it.
}

void MergeMustExactlyWithMayPartiallyOverlap(bool c, Point p, int x1) {
  Point a = {};
  if (c) {
    a.x = x1;
  }
  else {
    a = p;
  }
  Point b = a;  // Only one reaching def must exactly overlap, but we should still get a Phi for it.
}

void MergeMustTotallyOverlapWithMayPartiallyOverlap(bool c, Rect r, int x1) {
  Rect a = {};
  if (c) {
    a.topLeft.x = x1;
  }
  else {
    a = r;
  }
  Point b = a.topLeft;  // Neither reaching def must exactly overlap, so we'll just get a Phi of the virtual variable.
}

struct Wrapper {
  int f;
};

void WrapperStruct(Wrapper w) {
  Wrapper x = w;  // MustExactlyOverlap
  int a = w.f;  // MustTotallyOverlap, because the types don't match
  w.f = 5;
  a = w.f;  // MustExactlyOverlap
  x = w;  // MustTotallyOverlap
}

int AsmStmt(int *p) {
  __asm__("");
  return *p;
}

static void AsmStmtWithOutputs(unsigned int& a, unsigned int& b, unsigned int& c, unsigned int& d)
{
  __asm__ __volatile__
    (
  "cpuid\n\t"
    : "+a" (a), "+b" (b)
    : "c" (c), "d" (d)
    );
}

int strcmp(const char *, const char *);
int strlen(const char *);
int abs(int);

int PureFunctions(char *str1, char *str2, int x) {
  int ret = strcmp(str1, str2);
  ret += strlen(str1);
  ret += abs(x);
  return ret;
}

void *memcpy(void *dst, void *src, int size);

int ModeledCallTarget(int x) {
  int y;
  memcpy(&y, &x, sizeof(int));
  return y;
}

void InitArray() {
    char a_pad[32] = ""; 
    char a_nopad[4] = "foo";
    char a_infer[] = "blah";
    char b[2];
    char c[2] = {};
    char d[2] = { 0 };
    char e[2] = { 0, 1 };
    char f[3] = { 0 };
}

extern void ExternalFunc();

char StringLiteralAliasing() {
  ExternalFunc();

  const char* s = "Literal";
  return s[2];  // Should be defined by `AliasedDefinition`, not `Chi` or `CallSideEffect`.
}

class Constructible {
  public:
    Constructible(int x) {};
    void g() {}
};

void ExplicitConstructorCalls() {
  Constructible c(1);
  c.g();
  c.g();
  Constructible c2 = Constructible(2);
  c2.g();
}

<<<<<<< HEAD
char StringLiteralAliasing2(bool b) {
  if (b) {
    ExternalFunc();
  }
  else {
    ExternalFunc();
  }

  const char* s = "Literal";
  return s[2];
=======
char *VoidStarIndirectParameters(char *src, int size) {
  char *dst = new char[size];
  *src = 'a';
  memcpy(dst, src, size);
  return dst;
>>>>>>> c77a921b
}<|MERGE_RESOLUTION|>--- conflicted
+++ resolved
@@ -244,22 +244,21 @@
   c2.g();
 }
 
-<<<<<<< HEAD
-char StringLiteralAliasing2(bool b) {
-  if (b) {
-    ExternalFunc();
-  }
-  else {
-    ExternalFunc();
-  }
-
-  const char* s = "Literal";
-  return s[2];
-=======
 char *VoidStarIndirectParameters(char *src, int size) {
   char *dst = new char[size];
   *src = 'a';
   memcpy(dst, src, size);
   return dst;
->>>>>>> c77a921b
+}
+
+char StringLiteralAliasing2(bool b) {
+  if (b) {
+    ExternalFunc();
+  }
+  else {
+    ExternalFunc();
+  }
+
+  const char* s = "Literal";
+  return s[2];
 }