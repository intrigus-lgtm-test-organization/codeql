| arrayassignment.cpp:16:7:16:7 | arrayassignment.cpp:14:9:14:14 | IR only |
| arrayassignment.cpp:18:7:18:11 | arrayassignment.cpp:14:9:14:14 | IR only |
| arrayassignment.cpp:19:7:19:9 | arrayassignment.cpp:14:9:14:14 | IR only |
| arrayassignment.cpp:31:7:31:7 | arrayassignment.cpp:29:8:29:13 | IR only |
| arrayassignment.cpp:32:7:32:10 | arrayassignment.cpp:29:8:29:13 | IR only |
| arrayassignment.cpp:34:7:34:10 | arrayassignment.cpp:29:8:29:13 | IR only |
| arrayassignment.cpp:56:7:56:8 | arrayassignment.cpp:54:9:54:14 | IR only |
| arrayassignment.cpp:57:10:57:12 | arrayassignment.cpp:54:9:54:14 | AST only |
| arrayassignment.cpp:57:10:57:15 | arrayassignment.cpp:54:9:54:14 | IR only |
| arrayassignment.cpp:66:7:66:8 | arrayassignment.cpp:64:13:64:18 | IR only |
| arrayassignment.cpp:67:10:67:12 | arrayassignment.cpp:64:13:64:18 | AST only |
| arrayassignment.cpp:67:10:67:15 | arrayassignment.cpp:64:13:64:18 | IR only |
| arrayassignment.cpp:136:7:136:13 | arrayassignment.cpp:134:9:134:14 | IR only |
| arrayassignment.cpp:141:7:141:13 | arrayassignment.cpp:139:10:139:15 | IR only |
| arrayassignment.cpp:146:7:146:13 | arrayassignment.cpp:144:12:144:17 | IR only |
| copyableclass.cpp:67:11:67:11 | copyableclass.cpp:67:13:67:18 | AST only |
| copyableclass.cpp:67:11:67:21 | copyableclass.cpp:67:13:67:18 | IR only |
| copyableclass_declonly.cpp:67:11:67:11 | copyableclass_declonly.cpp:67:13:67:18 | AST only |
| map.cpp:49:9:49:13 | map.cpp:48:37:48:42 | IR only |
| map.cpp:54:9:54:13 | map.cpp:48:37:48:42 | IR only |
| map.cpp:60:9:60:13 | map.cpp:48:37:48:42 | IR only |
| map.cpp:70:9:70:13 | map.cpp:65:37:65:42 | IR only |
| map.cpp:71:9:71:14 | map.cpp:65:37:65:42 | IR only |
| map.cpp:73:9:73:13 | map.cpp:65:37:65:42 | IR only |
| map.cpp:76:9:76:13 | map.cpp:66:37:66:42 | IR only |
| map.cpp:79:9:79:13 | map.cpp:66:37:66:42 | IR only |
| map.cpp:80:9:80:14 | map.cpp:66:37:66:42 | IR only |
| map.cpp:87:34:87:38 | map.cpp:87:17:87:22 | AST only |
| map.cpp:90:34:90:38 | map.cpp:90:24:90:29 | IR only |
| map.cpp:108:7:108:54 | map.cpp:108:39:108:44 | IR only |
| map.cpp:111:7:111:48 | map.cpp:111:34:111:39 | IR only |
| map.cpp:155:12:155:16 | map.cpp:108:39:108:44 | IR only |
| map.cpp:156:12:156:17 | map.cpp:108:39:108:44 | IR only |
| map.cpp:161:12:161:16 | map.cpp:108:39:108:44 | IR only |
| map.cpp:162:12:162:17 | map.cpp:108:39:108:44 | IR only |
| map.cpp:172:10:172:10 | map.cpp:168:20:168:25 | AST only |
| map.cpp:174:10:174:10 | map.cpp:170:23:170:28 | AST only |
| map.cpp:184:7:184:31 | map.cpp:108:39:108:44 | IR only |
| map.cpp:185:7:185:32 | map.cpp:108:39:108:44 | IR only |
| map.cpp:187:7:187:32 | map.cpp:108:39:108:44 | IR only |
| map.cpp:235:7:235:40 | map.cpp:235:26:235:31 | IR only |
| map.cpp:246:7:246:44 | map.cpp:246:30:246:35 | IR only |
| map.cpp:260:7:260:54 | map.cpp:260:39:260:44 | IR only |
| map.cpp:263:7:263:48 | map.cpp:263:34:263:39 | IR only |
| map.cpp:307:12:307:16 | map.cpp:260:39:260:44 | IR only |
| map.cpp:308:12:308:17 | map.cpp:260:39:260:44 | IR only |
| map.cpp:313:12:313:16 | map.cpp:260:39:260:44 | IR only |
| map.cpp:314:12:314:17 | map.cpp:260:39:260:44 | IR only |
| map.cpp:324:10:324:10 | map.cpp:320:20:320:25 | AST only |
| map.cpp:326:10:326:10 | map.cpp:322:23:322:28 | AST only |
| map.cpp:334:7:334:31 | map.cpp:260:39:260:44 | IR only |
| map.cpp:335:7:335:32 | map.cpp:260:39:260:44 | IR only |
| map.cpp:336:7:336:32 | map.cpp:260:39:260:44 | IR only |
| map.cpp:384:7:384:40 | map.cpp:384:26:384:31 | IR only |
| map.cpp:396:7:396:44 | map.cpp:396:30:396:35 | IR only |
| map.cpp:397:40:397:45 | map.cpp:396:30:396:35 | IR only |
| map.cpp:397:40:397:45 | map.cpp:397:30:397:35 | IR only |
| map.cpp:418:7:418:16 | map.cpp:416:30:416:35 | AST only |
| map.cpp:421:7:421:16 | map.cpp:419:33:419:38 | AST only |
| map.cpp:431:7:431:67 | map.cpp:431:52:431:57 | IR only |
| movableclass.cpp:65:11:65:11 | movableclass.cpp:65:13:65:18 | AST only |
| movableclass.cpp:65:11:65:21 | movableclass.cpp:65:13:65:18 | IR only |
| set.cpp:20:7:20:31 | set.cpp:20:17:20:22 | IR only |
| set.cpp:61:8:61:11 | set.cpp:20:17:20:22 | IR only |
<<<<<<< HEAD
=======
| set.cpp:71:7:71:32 | set.cpp:67:13:67:18 | IR only |
| set.cpp:72:7:72:33 | set.cpp:67:13:67:18 | IR only |
| set.cpp:78:7:78:9 | set.cpp:76:13:76:18 | AST only |
| set.cpp:81:7:81:9 | set.cpp:77:13:77:18 | AST only |
| set.cpp:84:7:84:9 | set.cpp:76:13:76:18 | AST only |
| set.cpp:85:7:85:9 | set.cpp:76:13:76:18 | AST only |
| set.cpp:86:7:86:9 | set.cpp:77:13:77:18 | AST only |
| set.cpp:87:7:87:9 | set.cpp:77:13:77:18 | AST only |
| set.cpp:95:7:95:9 | set.cpp:91:13:91:18 | AST only |
| set.cpp:98:7:98:9 | set.cpp:94:13:94:18 | AST only |
| set.cpp:101:7:101:9 | set.cpp:91:13:91:18 | AST only |
| set.cpp:103:7:103:9 | set.cpp:94:13:94:18 | AST only |
| set.cpp:104:7:104:9 | set.cpp:94:13:94:18 | AST only |
| set.cpp:110:7:110:9 | set.cpp:108:13:108:18 | AST only |
| set.cpp:110:7:110:9 | set.cpp:109:13:109:18 | AST only |
| set.cpp:112:7:112:9 | set.cpp:108:13:108:18 | AST only |
| set.cpp:112:7:112:9 | set.cpp:109:13:109:18 | AST only |
| set.cpp:114:7:114:9 | set.cpp:108:13:108:18 | AST only |
| set.cpp:114:7:114:9 | set.cpp:109:13:109:18 | AST only |
| set.cpp:120:7:120:33 | set.cpp:120:19:120:24 | IR only |
| set.cpp:121:7:121:9 | set.cpp:120:19:120:24 | AST only |
| set.cpp:125:7:125:9 | set.cpp:124:37:124:42 | AST only |
>>>>>>> 7f2aa81d
| set.cpp:134:7:134:31 | set.cpp:134:17:134:22 | IR only |
| set.cpp:175:8:175:11 | set.cpp:134:17:134:22 | IR only |
<<<<<<< HEAD
=======
| set.cpp:183:7:183:32 | set.cpp:181:13:181:18 | IR only |
| set.cpp:184:7:184:33 | set.cpp:181:13:181:18 | IR only |
| set.cpp:190:7:190:9 | set.cpp:188:13:188:18 | AST only |
| set.cpp:193:7:193:9 | set.cpp:189:13:189:18 | AST only |
| set.cpp:196:7:196:9 | set.cpp:188:13:188:18 | AST only |
| set.cpp:197:7:197:9 | set.cpp:188:13:188:18 | AST only |
| set.cpp:198:7:198:9 | set.cpp:189:13:189:18 | AST only |
| set.cpp:199:7:199:9 | set.cpp:189:13:189:18 | AST only |
| set.cpp:207:7:207:9 | set.cpp:203:13:203:18 | AST only |
| set.cpp:210:7:210:9 | set.cpp:206:13:206:18 | AST only |
| set.cpp:213:7:213:9 | set.cpp:203:13:203:18 | AST only |
| set.cpp:215:7:215:9 | set.cpp:206:13:206:18 | AST only |
| set.cpp:216:7:216:9 | set.cpp:206:13:206:18 | AST only |
| set.cpp:222:7:222:9 | set.cpp:220:13:220:18 | AST only |
| set.cpp:222:7:222:9 | set.cpp:221:13:221:18 | AST only |
| set.cpp:224:7:224:9 | set.cpp:220:13:220:18 | AST only |
| set.cpp:224:7:224:9 | set.cpp:221:13:221:18 | AST only |
| set.cpp:226:7:226:9 | set.cpp:220:13:220:18 | AST only |
| set.cpp:226:7:226:9 | set.cpp:221:13:221:18 | AST only |
| set.cpp:232:7:232:33 | set.cpp:232:19:232:24 | IR only |
| set.cpp:233:7:233:9 | set.cpp:232:19:232:24 | AST only |
| set.cpp:237:7:237:9 | set.cpp:236:37:236:42 | AST only |
>>>>>>> 7f2aa81d
| smart_pointer.cpp:12:10:12:10 | smart_pointer.cpp:11:52:11:57 | AST only |
| smart_pointer.cpp:24:10:24:10 | smart_pointer.cpp:23:52:23:57 | AST only |
| standalone_iterators.cpp:41:10:41:10 | standalone_iterators.cpp:39:45:39:51 | AST only |
| standalone_iterators.cpp:42:10:42:10 | standalone_iterators.cpp:39:45:39:51 | AST only |
| standalone_iterators.cpp:47:10:47:10 | standalone_iterators.cpp:45:39:45:45 | AST only |
| standalone_iterators.cpp:48:10:48:10 | standalone_iterators.cpp:45:39:45:45 | AST only |
| string.cpp:33:9:33:13 | string.cpp:27:16:27:21 | AST only |
| string.cpp:39:13:39:17 | string.cpp:14:10:14:15 | AST only |
| string.cpp:43:13:43:17 | string.cpp:14:10:14:15 | AST only |
| string.cpp:46:13:46:17 | string.cpp:14:10:14:15 | AST only |
| string.cpp:70:7:70:8 | string.cpp:62:19:62:24 | AST only |
| string.cpp:126:8:126:11 | string.cpp:120:16:120:21 | IR only |
| string.cpp:145:8:145:14 | string.cpp:142:18:142:23 | IR only |
| string.cpp:146:8:146:14 | string.cpp:142:18:142:23 | IR only |
| string.cpp:147:8:147:14 | string.cpp:142:18:142:23 | IR only |
| string.cpp:150:8:150:20 | string.cpp:150:13:150:18 | IR only |
| string.cpp:162:11:162:11 | string.cpp:155:18:155:23 | AST only |
| string.cpp:166:11:166:11 | string.cpp:166:14:166:19 | AST only |
| string.cpp:167:11:167:11 | string.cpp:166:14:166:19 | AST only |
| string.cpp:199:10:199:15 | string.cpp:191:17:191:22 | AST only |
| string.cpp:202:10:202:15 | string.cpp:192:11:192:25 | AST only |
| string.cpp:220:10:220:15 | string.cpp:211:17:211:22 | AST only |
| string.cpp:224:10:224:15 | string.cpp:211:17:211:22 | AST only |
| string.cpp:228:10:228:15 | string.cpp:212:11:212:25 | AST only |
| string.cpp:243:10:243:16 | string.cpp:234:17:234:22 | AST only |
| string.cpp:247:10:247:16 | string.cpp:234:17:234:22 | AST only |
| string.cpp:251:10:251:16 | string.cpp:235:11:235:25 | AST only |
| string.cpp:312:9:312:12 | string.cpp:309:16:309:21 | AST only |
| string.cpp:323:7:323:29 | string.cpp:320:16:320:21 | IR only |
| string.cpp:340:7:340:7 | string.cpp:336:9:336:23 | AST only |
| string.cpp:341:7:341:7 | string.cpp:337:12:337:26 | AST only |
| string.cpp:342:7:342:7 | string.cpp:336:9:336:23 | AST only |
| string.cpp:350:7:350:9 | string.cpp:349:18:349:32 | AST only |
| string.cpp:351:11:351:14 | string.cpp:349:18:349:32 | AST only |
| string.cpp:363:11:363:16 | string.cpp:358:18:358:23 | AST only |
| string.cpp:382:8:382:14 | string.cpp:374:18:374:23 | IR only |
| string.cpp:383:13:383:15 | string.cpp:374:18:374:23 | IR only |
| string.cpp:396:8:396:8 | string.cpp:389:18:389:23 | AST only |
| string.cpp:397:8:397:8 | string.cpp:389:18:389:23 | AST only |
| string.cpp:399:8:399:8 | string.cpp:389:18:389:23 | AST only |
| string.cpp:401:8:401:8 | string.cpp:389:18:389:23 | AST only |
| string.cpp:404:8:404:11 | string.cpp:389:18:389:23 | IR only |
| string.cpp:407:8:407:11 | string.cpp:389:18:389:23 | IR only |
| string.cpp:409:8:409:8 | string.cpp:389:18:389:23 | AST only |
| string.cpp:411:8:411:8 | string.cpp:389:18:389:23 | AST only |
| string.cpp:415:8:415:11 | string.cpp:389:18:389:23 | IR only |
| string.cpp:418:8:418:8 | string.cpp:389:18:389:23 | AST only |
| string.cpp:421:8:421:8 | string.cpp:389:18:389:23 | AST only |
| string.cpp:436:10:436:15 | string.cpp:431:14:431:19 | AST only |
| string.cpp:449:10:449:15 | string.cpp:449:32:449:46 | AST only |
| string.cpp:462:10:462:15 | string.cpp:457:18:457:23 | AST only |
| string.cpp:465:11:465:16 | string.cpp:457:18:457:23 | AST only |
| string.cpp:478:10:478:15 | string.cpp:473:18:473:23 | AST only |
| string.cpp:481:11:481:16 | string.cpp:473:18:473:23 | AST only |
| string.cpp:494:10:494:15 | string.cpp:489:18:489:23 | AST only |
| string.cpp:522:9:522:13 | string.cpp:521:14:521:28 | AST only |
| string.cpp:523:9:523:12 | string.cpp:521:14:521:28 | AST only |
| string.cpp:536:11:536:11 | string.cpp:536:20:536:25 | AST only |
| string.cpp:537:21:537:21 | string.cpp:537:24:537:29 | AST only |
| string.cpp:538:25:538:25 | string.cpp:538:15:538:20 | AST only |
| string.cpp:541:8:541:8 | string.cpp:536:20:536:25 | AST only |
| string.cpp:543:8:543:8 | string.cpp:537:24:537:29 | AST only |
| string.cpp:556:11:556:16 | string.cpp:556:27:556:32 | AST only |
| string.cpp:557:24:557:29 | string.cpp:557:31:557:36 | AST only |
| string.cpp:561:8:561:8 | string.cpp:556:27:556:32 | AST only |
| string.cpp:563:8:563:8 | string.cpp:557:31:557:36 | AST only |
| stringstream.cpp:32:11:32:22 | stringstream.cpp:32:14:32:19 | IR only |
| stringstream.cpp:33:20:33:31 | stringstream.cpp:33:23:33:28 | IR only |
| stringstream.cpp:34:23:34:31 | stringstream.cpp:34:14:34:19 | IR only |
| stringstream.cpp:35:11:35:11 | stringstream.cpp:29:16:29:21 | AST only |
| stringstream.cpp:39:7:39:9 | stringstream.cpp:33:23:33:28 | AST only |
| stringstream.cpp:41:7:41:9 | stringstream.cpp:29:16:29:21 | AST only |
| stringstream.cpp:43:7:43:15 | stringstream.cpp:32:14:32:19 | IR only |
| stringstream.cpp:44:11:44:13 | stringstream.cpp:33:23:33:28 | AST only |
| stringstream.cpp:45:7:45:15 | stringstream.cpp:34:14:34:19 | IR only |
| stringstream.cpp:46:11:46:13 | stringstream.cpp:29:16:29:21 | AST only |
| stringstream.cpp:56:11:56:13 | stringstream.cpp:56:15:56:29 | AST only |
| stringstream.cpp:57:44:57:46 | stringstream.cpp:57:25:57:39 | AST only |
| stringstream.cpp:60:7:60:10 | stringstream.cpp:57:25:57:39 | AST only |
| stringstream.cpp:63:12:63:16 | stringstream.cpp:63:18:63:23 | AST only |
| stringstream.cpp:64:54:64:58 | stringstream.cpp:64:36:64:41 | AST only |
| stringstream.cpp:67:7:67:10 | stringstream.cpp:64:36:64:41 | AST only |
| stringstream.cpp:76:11:76:11 | stringstream.cpp:70:32:70:37 | AST only |
| stringstream.cpp:78:11:78:11 | stringstream.cpp:70:32:70:37 | AST only |
| stringstream.cpp:83:7:83:15 | stringstream.cpp:70:32:70:37 | IR only |
| stringstream.cpp:100:11:100:11 | stringstream.cpp:100:31:100:36 | AST only |
| stringstream.cpp:143:11:143:22 | stringstream.cpp:143:14:143:19 | IR only |
| stringstream.cpp:146:11:146:11 | stringstream.cpp:143:14:143:19 | AST only |
| stringstream.cpp:147:17:147:17 | stringstream.cpp:143:14:143:19 | AST only |
| stringstream.cpp:151:7:151:8 | stringstream.cpp:143:14:143:19 | AST only |
| stringstream.cpp:154:11:154:11 | stringstream.cpp:143:14:143:19 | AST only |
| stringstream.cpp:155:17:155:17 | stringstream.cpp:143:14:143:19 | AST only |
| stringstream.cpp:159:7:159:8 | stringstream.cpp:143:14:143:19 | AST only |
| stringstream.cpp:162:11:162:14 | stringstream.cpp:143:14:143:19 | AST only |
| stringstream.cpp:166:11:166:13 | stringstream.cpp:143:14:143:19 | AST only |
| stringstream.cpp:179:11:179:13 | stringstream.cpp:143:14:143:19 | AST only |
| stringstream.cpp:196:10:196:16 | stringstream.cpp:196:18:196:32 | AST only |
| stringstream.cpp:215:11:215:17 | stringstream.cpp:203:24:203:29 | AST only |
| stringstream.cpp:216:11:216:17 | stringstream.cpp:203:24:203:29 | AST only |
| stringstream.cpp:223:11:223:17 | stringstream.cpp:203:24:203:29 | AST only |
| stringstream.cpp:224:11:224:17 | stringstream.cpp:203:24:203:29 | AST only |
| stringstream.cpp:230:29:230:35 | stringstream.cpp:203:24:203:29 | AST only |
| stringstream.cpp:232:7:232:8 | stringstream.cpp:203:24:203:29 | AST only |
| stringstream.cpp:235:7:235:13 | stringstream.cpp:203:24:203:29 | AST only |
| stringstream.cpp:236:7:236:13 | stringstream.cpp:203:24:203:29 | AST only |
| stringstream.cpp:243:7:243:13 | stringstream.cpp:203:24:203:29 | AST only |
| stringstream.cpp:244:7:244:13 | stringstream.cpp:203:24:203:29 | AST only |
| stringstream.cpp:250:7:250:13 | stringstream.cpp:203:24:203:29 | AST only |
| stringstream.cpp:252:7:252:8 | stringstream.cpp:203:24:203:29 | AST only |
| stringstream.cpp:262:32:262:34 | stringstream.cpp:257:24:257:29 | AST only |
| stringstream.cpp:264:7:264:8 | stringstream.cpp:257:24:257:29 | AST only |
| stringstream.cpp:266:62:266:66 | stringstream.cpp:266:41:266:46 | AST only |
| stringstream.cpp:267:7:267:9 | stringstream.cpp:266:41:266:46 | AST only |
| swap1.cpp:78:12:78:16 | swap1.cpp:69:23:69:23 | AST only |
| swap1.cpp:88:13:88:17 | swap1.cpp:81:27:81:28 | AST only |
| swap1.cpp:102:12:102:16 | swap1.cpp:93:23:93:23 | AST only |
| swap1.cpp:115:18:115:22 | swap1.cpp:108:23:108:31 | AST only |
| swap1.cpp:129:12:129:16 | swap1.cpp:120:23:120:23 | AST only |
| swap1.cpp:144:12:144:16 | swap1.cpp:135:23:135:23 | AST only |
| swap2.cpp:78:12:78:16 | swap2.cpp:69:23:69:23 | AST only |
| swap2.cpp:87:13:87:17 | swap2.cpp:82:16:82:21 | IR only |
| swap2.cpp:88:13:88:17 | swap2.cpp:81:27:81:28 | AST only |
| swap2.cpp:102:12:102:16 | swap2.cpp:93:23:93:23 | AST only |
| swap2.cpp:115:18:115:22 | swap2.cpp:108:23:108:31 | AST only |
| swap2.cpp:129:12:129:16 | swap2.cpp:120:23:120:23 | AST only |
| swap2.cpp:144:12:144:16 | swap2.cpp:135:23:135:23 | AST only |
| taint.cpp:41:7:41:13 | taint.cpp:35:12:35:17 | AST only |
| taint.cpp:42:7:42:13 | taint.cpp:35:12:35:17 | AST only |
| taint.cpp:43:7:43:13 | taint.cpp:37:22:37:27 | AST only |
| taint.cpp:137:7:137:9 | taint.cpp:120:11:120:16 | AST only |
| taint.cpp:195:7:195:7 | taint.cpp:192:23:192:28 | AST only |
| taint.cpp:195:7:195:7 | taint.cpp:193:6:193:6 | AST only |
| taint.cpp:236:3:236:6 | taint.cpp:223:10:223:15 | AST only |
| taint.cpp:372:7:372:7 | taint.cpp:365:24:365:29 | AST only |
| taint.cpp:374:7:374:7 | taint.cpp:365:24:365:29 | AST only |
| taint.cpp:391:7:391:7 | taint.cpp:385:27:385:32 | AST only |
| taint.cpp:429:7:429:7 | taint.cpp:428:13:428:18 | IR only |
| taint.cpp:431:9:431:17 | taint.cpp:428:13:428:18 | IR only |
| taint.cpp:447:9:447:17 | taint.cpp:445:14:445:28 | AST only |
| vector.cpp:24:8:24:11 | vector.cpp:16:43:16:49 | IR only |
| vector.cpp:52:7:52:8 | vector.cpp:51:10:51:15 | AST only |
| vector.cpp:53:9:53:9 | vector.cpp:51:10:51:15 | AST only |
| vector.cpp:54:9:54:9 | vector.cpp:51:10:51:15 | AST only |
| vector.cpp:55:9:55:9 | vector.cpp:51:10:51:15 | AST only |
| vector.cpp:58:7:58:8 | vector.cpp:51:10:51:15 | AST only |
| vector.cpp:59:9:59:9 | vector.cpp:51:10:51:15 | AST only |
| vector.cpp:60:9:60:9 | vector.cpp:51:10:51:15 | AST only |
| vector.cpp:61:9:61:9 | vector.cpp:51:10:51:15 | AST only |
| vector.cpp:64:7:64:8 | vector.cpp:63:10:63:15 | AST only |
| vector.cpp:65:9:65:9 | vector.cpp:63:10:63:15 | AST only |
| vector.cpp:66:9:66:9 | vector.cpp:63:10:63:15 | AST only |
| vector.cpp:67:9:67:9 | vector.cpp:63:10:63:15 | AST only |
| vector.cpp:71:10:71:14 | vector.cpp:69:15:69:20 | AST only |
| vector.cpp:72:10:72:13 | vector.cpp:69:15:69:20 | AST only |
| vector.cpp:75:7:75:8 | vector.cpp:74:17:74:22 | AST only |
| vector.cpp:76:7:76:18 | vector.cpp:74:17:74:22 | AST only |
| vector.cpp:84:10:84:14 | vector.cpp:81:17:81:22 | AST only |
| vector.cpp:85:10:85:13 | vector.cpp:81:17:81:22 | AST only |
| vector.cpp:97:7:97:8 | vector.cpp:96:13:96:18 | AST only |
| vector.cpp:98:10:98:11 | vector.cpp:96:13:96:18 | AST only |
| vector.cpp:99:10:99:11 | vector.cpp:96:13:96:18 | AST only |
| vector.cpp:100:10:100:11 | vector.cpp:96:13:96:18 | AST only |
| vector.cpp:171:13:171:13 | vector.cpp:170:14:170:19 | AST only |
| vector.cpp:180:13:180:13 | vector.cpp:179:14:179:19 | AST only |
| vector.cpp:201:13:201:13 | vector.cpp:200:14:200:19 | AST only |
| vector.cpp:286:10:286:13 | vector.cpp:284:15:284:20 | AST only |
| vector.cpp:287:7:287:18 | vector.cpp:284:15:284:20 | AST only |
| vector.cpp:290:7:290:8 | vector.cpp:289:17:289:30 | AST only |
| vector.cpp:291:10:291:13 | vector.cpp:289:17:289:30 | AST only |
| vector.cpp:292:7:292:18 | vector.cpp:289:17:289:30 | AST only |
| vector.cpp:308:9:308:14 | vector.cpp:303:14:303:19 | AST only |
| vector.cpp:311:9:311:14 | vector.cpp:303:14:303:19 | AST only |
| vector.cpp:342:7:342:8 | vector.cpp:341:8:341:13 | AST only |
| vector.cpp:347:7:347:8 | vector.cpp:345:9:345:14 | AST only |
| vector.cpp:357:7:357:8 | vector.cpp:330:10:330:15 | AST only |
| vector.cpp:361:7:361:8 | vector.cpp:360:8:360:13 | AST only |
| vector.cpp:363:7:363:8 | vector.cpp:360:8:360:13 | AST only |
| vector.cpp:367:7:367:8 | vector.cpp:366:8:366:13 | AST only |
| vector.cpp:369:7:369:8 | vector.cpp:366:8:366:13 | AST only |
| vector.cpp:374:8:374:9 | vector.cpp:373:9:373:14 | AST only |
| vector.cpp:379:7:379:8 | vector.cpp:373:9:373:14 | AST only |
| vector.cpp:383:7:383:8 | vector.cpp:382:8:382:13 | AST only |
| vector.cpp:385:7:385:8 | vector.cpp:382:8:382:13 | AST only |
| vector.cpp:392:7:392:8 | vector.cpp:330:10:330:15 | AST only |
| vector.cpp:392:7:392:8 | vector.cpp:389:8:389:13 | AST only |
| vector.cpp:400:7:400:9 | vector.cpp:399:38:399:43 | AST only |<|MERGE_RESOLUTION|>--- conflicted
+++ resolved
@@ -15,6 +15,7 @@
 | arrayassignment.cpp:146:7:146:13 | arrayassignment.cpp:144:12:144:17 | IR only |
 | copyableclass.cpp:67:11:67:11 | copyableclass.cpp:67:13:67:18 | AST only |
 | copyableclass.cpp:67:11:67:21 | copyableclass.cpp:67:13:67:18 | IR only |
+| copyableclass_declonly.cpp:42:8:42:9 | copyableclass_declonly.cpp:34:30:34:35 | AST only |
 | copyableclass_declonly.cpp:67:11:67:11 | copyableclass_declonly.cpp:67:13:67:18 | AST only |
 | map.cpp:49:9:49:13 | map.cpp:48:37:48:42 | IR only |
 | map.cpp:54:9:54:13 | map.cpp:48:37:48:42 | IR only |
@@ -25,10 +26,23 @@
 | map.cpp:76:9:76:13 | map.cpp:66:37:66:42 | IR only |
 | map.cpp:79:9:79:13 | map.cpp:66:37:66:42 | IR only |
 | map.cpp:80:9:80:14 | map.cpp:66:37:66:42 | IR only |
-| map.cpp:87:34:87:38 | map.cpp:87:17:87:22 | AST only |
 | map.cpp:90:34:90:38 | map.cpp:90:24:90:29 | IR only |
+| map.cpp:91:34:91:39 | map.cpp:91:24:91:29 | IR only |
 | map.cpp:108:7:108:54 | map.cpp:108:39:108:44 | IR only |
 | map.cpp:111:7:111:48 | map.cpp:111:34:111:39 | IR only |
+| map.cpp:114:7:114:8 | map.cpp:108:39:108:44 | AST only |
+| map.cpp:116:7:116:8 | map.cpp:110:62:110:67 | AST only |
+| map.cpp:117:7:117:8 | map.cpp:111:34:111:39 | AST only |
+| map.cpp:118:7:118:8 | map.cpp:112:46:112:51 | AST only |
+| map.cpp:123:10:123:13 | map.cpp:111:34:111:39 | AST only |
+| map.cpp:124:10:124:13 | map.cpp:112:46:112:51 | AST only |
+| map.cpp:129:10:129:13 | map.cpp:111:34:111:39 | AST only |
+| map.cpp:130:10:130:13 | map.cpp:112:46:112:51 | AST only |
+| map.cpp:137:7:137:8 | map.cpp:108:39:108:44 | AST only |
+| map.cpp:138:7:138:8 | map.cpp:108:39:108:44 | AST only |
+| map.cpp:139:7:139:8 | map.cpp:108:39:108:44 | AST only |
+| map.cpp:140:10:140:13 | map.cpp:108:39:108:44 | AST only |
+| map.cpp:141:10:141:13 | map.cpp:108:39:108:44 | AST only |
 | map.cpp:155:12:155:16 | map.cpp:108:39:108:44 | IR only |
 | map.cpp:156:12:156:17 | map.cpp:108:39:108:44 | IR only |
 | map.cpp:161:12:161:16 | map.cpp:108:39:108:44 | IR only |
@@ -38,10 +52,44 @@
 | map.cpp:184:7:184:31 | map.cpp:108:39:108:44 | IR only |
 | map.cpp:185:7:185:32 | map.cpp:108:39:108:44 | IR only |
 | map.cpp:187:7:187:32 | map.cpp:108:39:108:44 | IR only |
+| map.cpp:193:7:193:9 | map.cpp:191:49:191:54 | AST only |
+| map.cpp:196:7:196:9 | map.cpp:192:49:192:54 | AST only |
+| map.cpp:199:7:199:9 | map.cpp:191:49:191:54 | AST only |
+| map.cpp:200:7:200:9 | map.cpp:191:49:191:54 | AST only |
+| map.cpp:201:7:201:9 | map.cpp:192:49:192:54 | AST only |
+| map.cpp:202:7:202:9 | map.cpp:192:49:192:54 | AST only |
+| map.cpp:210:7:210:9 | map.cpp:206:49:206:54 | AST only |
+| map.cpp:213:7:213:9 | map.cpp:209:49:209:54 | AST only |
+| map.cpp:216:7:216:9 | map.cpp:206:49:206:54 | AST only |
+| map.cpp:218:7:218:9 | map.cpp:209:49:209:54 | AST only |
+| map.cpp:219:7:219:9 | map.cpp:209:49:209:54 | AST only |
+| map.cpp:225:7:225:9 | map.cpp:223:49:223:54 | AST only |
+| map.cpp:225:7:225:9 | map.cpp:224:49:224:54 | AST only |
+| map.cpp:227:7:227:9 | map.cpp:223:49:223:54 | AST only |
+| map.cpp:227:7:227:9 | map.cpp:224:49:224:54 | AST only |
+| map.cpp:229:7:229:9 | map.cpp:223:49:223:54 | AST only |
+| map.cpp:229:7:229:9 | map.cpp:224:49:224:54 | AST only |
 | map.cpp:235:7:235:40 | map.cpp:235:26:235:31 | IR only |
+| map.cpp:236:7:236:9 | map.cpp:235:26:235:31 | AST only |
+| map.cpp:240:7:240:9 | map.cpp:239:44:239:49 | AST only |
 | map.cpp:246:7:246:44 | map.cpp:246:30:246:35 | IR only |
+| map.cpp:247:7:247:9 | map.cpp:246:30:246:35 | AST only |
+| map.cpp:251:7:251:9 | map.cpp:250:43:250:48 | AST only |
 | map.cpp:260:7:260:54 | map.cpp:260:39:260:44 | IR only |
 | map.cpp:263:7:263:48 | map.cpp:263:34:263:39 | IR only |
+| map.cpp:266:7:266:8 | map.cpp:260:39:260:44 | AST only |
+| map.cpp:268:7:268:8 | map.cpp:262:62:262:67 | AST only |
+| map.cpp:269:7:269:8 | map.cpp:263:34:263:39 | AST only |
+| map.cpp:270:7:270:8 | map.cpp:264:46:264:51 | AST only |
+| map.cpp:275:10:275:13 | map.cpp:263:34:263:39 | AST only |
+| map.cpp:276:10:276:13 | map.cpp:264:46:264:51 | AST only |
+| map.cpp:281:10:281:13 | map.cpp:263:34:263:39 | AST only |
+| map.cpp:282:10:282:13 | map.cpp:264:46:264:51 | AST only |
+| map.cpp:289:7:289:8 | map.cpp:260:39:260:44 | AST only |
+| map.cpp:290:7:290:8 | map.cpp:260:39:260:44 | AST only |
+| map.cpp:291:7:291:8 | map.cpp:260:39:260:44 | AST only |
+| map.cpp:292:10:292:13 | map.cpp:260:39:260:44 | AST only |
+| map.cpp:293:10:293:13 | map.cpp:260:39:260:44 | AST only |
 | map.cpp:307:12:307:16 | map.cpp:260:39:260:44 | IR only |
 | map.cpp:308:12:308:17 | map.cpp:260:39:260:44 | IR only |
 | map.cpp:313:12:313:16 | map.cpp:260:39:260:44 | IR only |
@@ -51,19 +99,50 @@
 | map.cpp:334:7:334:31 | map.cpp:260:39:260:44 | IR only |
 | map.cpp:335:7:335:32 | map.cpp:260:39:260:44 | IR only |
 | map.cpp:336:7:336:32 | map.cpp:260:39:260:44 | IR only |
+| map.cpp:342:7:342:9 | map.cpp:340:49:340:54 | AST only |
+| map.cpp:345:7:345:9 | map.cpp:341:49:341:54 | AST only |
+| map.cpp:348:7:348:9 | map.cpp:340:49:340:54 | AST only |
+| map.cpp:349:7:349:9 | map.cpp:340:49:340:54 | AST only |
+| map.cpp:350:7:350:9 | map.cpp:341:49:341:54 | AST only |
+| map.cpp:351:7:351:9 | map.cpp:341:49:341:54 | AST only |
+| map.cpp:359:7:359:9 | map.cpp:355:49:355:54 | AST only |
+| map.cpp:362:7:362:9 | map.cpp:358:49:358:54 | AST only |
+| map.cpp:365:7:365:9 | map.cpp:355:49:355:54 | AST only |
+| map.cpp:367:7:367:9 | map.cpp:358:49:358:54 | AST only |
+| map.cpp:368:7:368:9 | map.cpp:358:49:358:54 | AST only |
+| map.cpp:374:7:374:9 | map.cpp:372:49:372:54 | AST only |
+| map.cpp:374:7:374:9 | map.cpp:373:49:373:54 | AST only |
+| map.cpp:376:7:376:9 | map.cpp:372:49:372:54 | AST only |
+| map.cpp:376:7:376:9 | map.cpp:373:49:373:54 | AST only |
+| map.cpp:378:7:378:9 | map.cpp:372:49:372:54 | AST only |
+| map.cpp:378:7:378:9 | map.cpp:373:49:373:54 | AST only |
 | map.cpp:384:7:384:40 | map.cpp:384:26:384:31 | IR only |
+| map.cpp:385:7:385:9 | map.cpp:384:26:384:31 | AST only |
+| map.cpp:389:7:389:9 | map.cpp:388:44:388:49 | AST only |
 | map.cpp:396:7:396:44 | map.cpp:396:30:396:35 | IR only |
-| map.cpp:397:40:397:45 | map.cpp:396:30:396:35 | IR only |
 | map.cpp:397:40:397:45 | map.cpp:397:30:397:35 | IR only |
+| map.cpp:398:7:398:9 | map.cpp:396:30:396:35 | AST only |
+| map.cpp:398:7:398:9 | map.cpp:397:30:397:35 | AST only |
+| map.cpp:402:7:402:9 | map.cpp:401:43:401:48 | AST only |
+| map.cpp:417:7:417:9 | map.cpp:416:30:416:35 | AST only |
 | map.cpp:418:7:418:16 | map.cpp:416:30:416:35 | AST only |
+| map.cpp:420:7:420:9 | map.cpp:419:33:419:38 | AST only |
 | map.cpp:421:7:421:16 | map.cpp:419:33:419:38 | AST only |
 | map.cpp:431:7:431:67 | map.cpp:431:52:431:57 | IR only |
+| map.cpp:432:7:432:9 | map.cpp:431:52:431:57 | AST only |
 | movableclass.cpp:65:11:65:11 | movableclass.cpp:65:13:65:18 | AST only |
 | movableclass.cpp:65:11:65:21 | movableclass.cpp:65:13:65:18 | IR only |
 | set.cpp:20:7:20:31 | set.cpp:20:17:20:22 | IR only |
+| set.cpp:26:7:26:8 | set.cpp:20:17:20:22 | AST only |
+| set.cpp:28:7:28:8 | set.cpp:22:29:22:34 | AST only |
+| set.cpp:30:7:30:8 | set.cpp:20:17:20:22 | AST only |
+| set.cpp:44:7:44:8 | set.cpp:20:17:20:22 | AST only |
+| set.cpp:45:7:45:8 | set.cpp:20:17:20:22 | AST only |
+| set.cpp:46:7:46:8 | set.cpp:20:17:20:22 | AST only |
+| set.cpp:47:7:47:9 | set.cpp:20:17:20:22 | AST only |
+| set.cpp:48:10:48:13 | set.cpp:20:17:20:22 | AST only |
+| set.cpp:49:10:49:13 | set.cpp:20:17:20:22 | AST only |
 | set.cpp:61:8:61:11 | set.cpp:20:17:20:22 | IR only |
-<<<<<<< HEAD
-=======
 | set.cpp:71:7:71:32 | set.cpp:67:13:67:18 | IR only |
 | set.cpp:72:7:72:33 | set.cpp:67:13:67:18 | IR only |
 | set.cpp:78:7:78:9 | set.cpp:76:13:76:18 | AST only |
@@ -86,11 +165,17 @@
 | set.cpp:120:7:120:33 | set.cpp:120:19:120:24 | IR only |
 | set.cpp:121:7:121:9 | set.cpp:120:19:120:24 | AST only |
 | set.cpp:125:7:125:9 | set.cpp:124:37:124:42 | AST only |
->>>>>>> 7f2aa81d
 | set.cpp:134:7:134:31 | set.cpp:134:17:134:22 | IR only |
+| set.cpp:140:7:140:8 | set.cpp:134:17:134:22 | AST only |
+| set.cpp:142:7:142:8 | set.cpp:136:29:136:34 | AST only |
+| set.cpp:144:7:144:8 | set.cpp:134:17:134:22 | AST only |
+| set.cpp:158:7:158:8 | set.cpp:134:17:134:22 | AST only |
+| set.cpp:159:7:159:8 | set.cpp:134:17:134:22 | AST only |
+| set.cpp:160:7:160:8 | set.cpp:134:17:134:22 | AST only |
+| set.cpp:161:7:161:9 | set.cpp:134:17:134:22 | AST only |
+| set.cpp:162:10:162:13 | set.cpp:134:17:134:22 | AST only |
+| set.cpp:163:10:163:13 | set.cpp:134:17:134:22 | AST only |
 | set.cpp:175:8:175:11 | set.cpp:134:17:134:22 | IR only |
-<<<<<<< HEAD
-=======
 | set.cpp:183:7:183:32 | set.cpp:181:13:181:18 | IR only |
 | set.cpp:184:7:184:33 | set.cpp:181:13:181:18 | IR only |
 | set.cpp:190:7:190:9 | set.cpp:188:13:188:18 | AST only |
@@ -113,7 +198,6 @@
 | set.cpp:232:7:232:33 | set.cpp:232:19:232:24 | IR only |
 | set.cpp:233:7:233:9 | set.cpp:232:19:232:24 | AST only |
 | set.cpp:237:7:237:9 | set.cpp:236:37:236:42 | AST only |
->>>>>>> 7f2aa81d
 | smart_pointer.cpp:12:10:12:10 | smart_pointer.cpp:11:52:11:57 | AST only |
 | smart_pointer.cpp:24:10:24:10 | smart_pointer.cpp:23:52:23:57 | AST only |
 | standalone_iterators.cpp:41:10:41:10 | standalone_iterators.cpp:39:45:39:51 | AST only |
@@ -126,10 +210,6 @@
 | string.cpp:46:13:46:17 | string.cpp:14:10:14:15 | AST only |
 | string.cpp:70:7:70:8 | string.cpp:62:19:62:24 | AST only |
 | string.cpp:126:8:126:11 | string.cpp:120:16:120:21 | IR only |
-| string.cpp:145:8:145:14 | string.cpp:142:18:142:23 | IR only |
-| string.cpp:146:8:146:14 | string.cpp:142:18:142:23 | IR only |
-| string.cpp:147:8:147:14 | string.cpp:142:18:142:23 | IR only |
-| string.cpp:150:8:150:20 | string.cpp:150:13:150:18 | IR only |
 | string.cpp:162:11:162:11 | string.cpp:155:18:155:23 | AST only |
 | string.cpp:166:11:166:11 | string.cpp:166:14:166:19 | AST only |
 | string.cpp:167:11:167:11 | string.cpp:166:14:166:19 | AST only |
@@ -142,7 +222,6 @@
 | string.cpp:247:10:247:16 | string.cpp:234:17:234:22 | AST only |
 | string.cpp:251:10:251:16 | string.cpp:235:11:235:25 | AST only |
 | string.cpp:312:9:312:12 | string.cpp:309:16:309:21 | AST only |
-| string.cpp:323:7:323:29 | string.cpp:320:16:320:21 | IR only |
 | string.cpp:340:7:340:7 | string.cpp:336:9:336:23 | AST only |
 | string.cpp:341:7:341:7 | string.cpp:337:12:337:26 | AST only |
 | string.cpp:342:7:342:7 | string.cpp:336:9:336:23 | AST only |
@@ -161,7 +240,9 @@
 | string.cpp:411:8:411:8 | string.cpp:389:18:389:23 | AST only |
 | string.cpp:415:8:415:11 | string.cpp:389:18:389:23 | IR only |
 | string.cpp:418:8:418:8 | string.cpp:389:18:389:23 | AST only |
+| string.cpp:419:8:419:10 | string.cpp:389:18:389:23 | AST only |
 | string.cpp:421:8:421:8 | string.cpp:389:18:389:23 | AST only |
+| string.cpp:422:8:422:10 | string.cpp:389:18:389:23 | AST only |
 | string.cpp:436:10:436:15 | string.cpp:431:14:431:19 | AST only |
 | string.cpp:449:10:449:15 | string.cpp:449:32:449:46 | AST only |
 | string.cpp:462:10:462:15 | string.cpp:457:18:457:23 | AST only |
@@ -186,9 +267,7 @@
 | stringstream.cpp:35:11:35:11 | stringstream.cpp:29:16:29:21 | AST only |
 | stringstream.cpp:39:7:39:9 | stringstream.cpp:33:23:33:28 | AST only |
 | stringstream.cpp:41:7:41:9 | stringstream.cpp:29:16:29:21 | AST only |
-| stringstream.cpp:43:7:43:15 | stringstream.cpp:32:14:32:19 | IR only |
 | stringstream.cpp:44:11:44:13 | stringstream.cpp:33:23:33:28 | AST only |
-| stringstream.cpp:45:7:45:15 | stringstream.cpp:34:14:34:19 | IR only |
 | stringstream.cpp:46:11:46:13 | stringstream.cpp:29:16:29:21 | AST only |
 | stringstream.cpp:56:11:56:13 | stringstream.cpp:56:15:56:29 | AST only |
 | stringstream.cpp:57:44:57:46 | stringstream.cpp:57:25:57:39 | AST only |
@@ -198,7 +277,6 @@
 | stringstream.cpp:67:7:67:10 | stringstream.cpp:64:36:64:41 | AST only |
 | stringstream.cpp:76:11:76:11 | stringstream.cpp:70:32:70:37 | AST only |
 | stringstream.cpp:78:11:78:11 | stringstream.cpp:70:32:70:37 | AST only |
-| stringstream.cpp:83:7:83:15 | stringstream.cpp:70:32:70:37 | IR only |
 | stringstream.cpp:100:11:100:11 | stringstream.cpp:100:31:100:36 | AST only |
 | stringstream.cpp:143:11:143:22 | stringstream.cpp:143:14:143:19 | IR only |
 | stringstream.cpp:146:11:146:11 | stringstream.cpp:143:14:143:19 | AST only |
@@ -228,13 +306,13 @@
 | stringstream.cpp:266:62:266:66 | stringstream.cpp:266:41:266:46 | AST only |
 | stringstream.cpp:267:7:267:9 | stringstream.cpp:266:41:266:46 | AST only |
 | swap1.cpp:78:12:78:16 | swap1.cpp:69:23:69:23 | AST only |
+| swap1.cpp:87:13:87:17 | swap1.cpp:82:16:82:21 | AST only |
 | swap1.cpp:88:13:88:17 | swap1.cpp:81:27:81:28 | AST only |
 | swap1.cpp:102:12:102:16 | swap1.cpp:93:23:93:23 | AST only |
 | swap1.cpp:115:18:115:22 | swap1.cpp:108:23:108:31 | AST only |
 | swap1.cpp:129:12:129:16 | swap1.cpp:120:23:120:23 | AST only |
 | swap1.cpp:144:12:144:16 | swap1.cpp:135:23:135:23 | AST only |
 | swap2.cpp:78:12:78:16 | swap2.cpp:69:23:69:23 | AST only |
-| swap2.cpp:87:13:87:17 | swap2.cpp:82:16:82:21 | IR only |
 | swap2.cpp:88:13:88:17 | swap2.cpp:81:27:81:28 | AST only |
 | swap2.cpp:102:12:102:16 | swap2.cpp:93:23:93:23 | AST only |
 | swap2.cpp:115:18:115:22 | swap2.cpp:108:23:108:31 | AST only |
@@ -279,6 +357,7 @@
 | vector.cpp:171:13:171:13 | vector.cpp:170:14:170:19 | AST only |
 | vector.cpp:180:13:180:13 | vector.cpp:179:14:179:19 | AST only |
 | vector.cpp:201:13:201:13 | vector.cpp:200:14:200:19 | AST only |
+| vector.cpp:261:8:261:9 | vector.cpp:239:15:239:20 | AST only |
 | vector.cpp:286:10:286:13 | vector.cpp:284:15:284:20 | AST only |
 | vector.cpp:287:7:287:18 | vector.cpp:284:15:284:20 | AST only |
 | vector.cpp:290:7:290:8 | vector.cpp:289:17:289:30 | AST only |
