failures
edges
| summaries.rb:1:11:1:36 | call to identity :  | summaries.rb:2:6:2:12 | tainted |
| summaries.rb:1:11:1:36 | call to identity :  | summaries.rb:2:6:2:12 | tainted |
| summaries.rb:1:11:1:36 | call to identity :  | summaries.rb:4:24:4:30 | tainted :  |
| summaries.rb:1:11:1:36 | call to identity :  | summaries.rb:4:24:4:30 | tainted :  |
| summaries.rb:1:11:1:36 | call to identity :  | summaries.rb:16:36:16:42 | tainted :  |
| summaries.rb:1:11:1:36 | call to identity :  | summaries.rb:16:36:16:42 | tainted :  |
| summaries.rb:1:11:1:36 | call to identity :  | summaries.rb:20:25:20:31 | tainted :  |
| summaries.rb:1:11:1:36 | call to identity :  | summaries.rb:26:31:26:37 | tainted :  |
| summaries.rb:1:11:1:36 | call to identity :  | summaries.rb:30:24:30:30 | tainted :  |
| summaries.rb:1:11:1:36 | call to identity :  | summaries.rb:31:27:31:33 | tainted :  |
| summaries.rb:1:11:1:36 | call to identity :  | summaries.rb:34:16:34:22 | tainted |
| summaries.rb:1:11:1:36 | call to identity :  | summaries.rb:34:16:34:22 | tainted |
| summaries.rb:1:11:1:36 | call to identity :  | summaries.rb:35:16:35:22 | tainted |
| summaries.rb:1:11:1:36 | call to identity :  | summaries.rb:35:16:35:22 | tainted |
| summaries.rb:1:11:1:36 | call to identity :  | summaries.rb:36:21:36:27 | tainted |
| summaries.rb:1:11:1:36 | call to identity :  | summaries.rb:36:21:36:27 | tainted |
| summaries.rb:1:11:1:36 | call to identity :  | summaries.rb:37:36:37:42 | tainted |
| summaries.rb:1:11:1:36 | call to identity :  | summaries.rb:37:36:37:42 | tainted |
| summaries.rb:1:11:1:36 | call to identity :  | summaries.rb:51:24:51:30 | tainted :  |
| summaries.rb:1:11:1:36 | call to identity :  | summaries.rb:56:22:56:28 | tainted :  |
| summaries.rb:1:11:1:36 | call to identity :  | summaries.rb:57:17:57:23 | tainted :  |
| summaries.rb:1:11:1:36 | call to identity :  | summaries.rb:59:27:59:33 | tainted :  |
| summaries.rb:1:11:1:36 | call to identity :  | summaries.rb:63:32:63:38 | tainted :  |
| summaries.rb:1:11:1:36 | call to identity :  | summaries.rb:65:23:65:29 | tainted :  |
<<<<<<< HEAD
| summaries.rb:1:11:1:36 | call to identity :  | summaries.rb:104:16:104:22 | tainted :  |
| summaries.rb:1:11:1:36 | call to identity :  | summaries.rb:110:14:110:20 | tainted :  |
| summaries.rb:1:11:1:36 | call to identity :  | summaries.rb:113:16:113:22 | tainted |
| summaries.rb:1:11:1:36 | call to identity :  | summaries.rb:113:16:113:22 | tainted |
| summaries.rb:1:11:1:36 | call to identity :  | summaries.rb:114:21:114:27 | tainted |
| summaries.rb:1:11:1:36 | call to identity :  | summaries.rb:114:21:114:27 | tainted |
| summaries.rb:1:11:1:36 | call to identity :  | summaries.rb:117:26:117:32 | tainted |
| summaries.rb:1:11:1:36 | call to identity :  | summaries.rb:117:26:117:32 | tainted |
| summaries.rb:1:11:1:36 | call to identity :  | summaries.rb:119:23:119:29 | tainted |
| summaries.rb:1:11:1:36 | call to identity :  | summaries.rb:119:23:119:29 | tainted |
| summaries.rb:1:11:1:36 | call to identity :  | summaries.rb:122:26:122:32 | tainted |
| summaries.rb:1:11:1:36 | call to identity :  | summaries.rb:122:26:122:32 | tainted |
| summaries.rb:1:11:1:36 | call to identity :  | summaries.rb:124:16:124:22 | tainted |
| summaries.rb:1:11:1:36 | call to identity :  | summaries.rb:124:16:124:22 | tainted |
| summaries.rb:1:11:1:36 | call to identity :  | summaries.rb:127:39:127:45 | tainted |
| summaries.rb:1:11:1:36 | call to identity :  | summaries.rb:127:39:127:45 | tainted |
=======
| summaries.rb:1:11:1:36 | call to identity :  | summaries.rb:115:16:115:22 | tainted :  |
| summaries.rb:1:11:1:36 | call to identity :  | summaries.rb:121:14:121:20 | tainted :  |
| summaries.rb:1:11:1:36 | call to identity :  | summaries.rb:124:16:124:22 | tainted |
| summaries.rb:1:11:1:36 | call to identity :  | summaries.rb:124:16:124:22 | tainted |
| summaries.rb:1:11:1:36 | call to identity :  | summaries.rb:125:21:125:27 | tainted |
| summaries.rb:1:11:1:36 | call to identity :  | summaries.rb:125:21:125:27 | tainted |
| summaries.rb:1:11:1:36 | call to identity :  | summaries.rb:128:26:128:32 | tainted |
| summaries.rb:1:11:1:36 | call to identity :  | summaries.rb:128:26:128:32 | tainted |
| summaries.rb:1:11:1:36 | call to identity :  | summaries.rb:130:23:130:29 | tainted |
| summaries.rb:1:11:1:36 | call to identity :  | summaries.rb:130:23:130:29 | tainted |
>>>>>>> 22946b17
| summaries.rb:1:20:1:36 | call to source :  | summaries.rb:1:11:1:36 | call to identity :  |
| summaries.rb:1:20:1:36 | call to source :  | summaries.rb:1:11:1:36 | call to identity :  |
| summaries.rb:4:12:7:3 | call to apply_block :  | summaries.rb:9:6:9:13 | tainted2 |
| summaries.rb:4:12:7:3 | call to apply_block :  | summaries.rb:9:6:9:13 | tainted2 |
| summaries.rb:4:24:4:30 | tainted :  | summaries.rb:4:12:7:3 | call to apply_block :  |
| summaries.rb:4:24:4:30 | tainted :  | summaries.rb:4:12:7:3 | call to apply_block :  |
| summaries.rb:4:24:4:30 | tainted :  | summaries.rb:4:36:4:36 | x :  |
| summaries.rb:4:24:4:30 | tainted :  | summaries.rb:4:36:4:36 | x :  |
| summaries.rb:4:36:4:36 | x :  | summaries.rb:5:8:5:8 | x |
| summaries.rb:4:36:4:36 | x :  | summaries.rb:5:8:5:8 | x |
| summaries.rb:11:17:11:17 | x :  | summaries.rb:12:8:12:8 | x |
| summaries.rb:11:17:11:17 | x :  | summaries.rb:12:8:12:8 | x |
| summaries.rb:16:12:16:43 | call to apply_lambda :  | summaries.rb:18:6:18:13 | tainted3 |
| summaries.rb:16:12:16:43 | call to apply_lambda :  | summaries.rb:18:6:18:13 | tainted3 |
| summaries.rb:16:36:16:42 | tainted :  | summaries.rb:11:17:11:17 | x :  |
| summaries.rb:16:36:16:42 | tainted :  | summaries.rb:11:17:11:17 | x :  |
| summaries.rb:16:36:16:42 | tainted :  | summaries.rb:16:12:16:43 | call to apply_lambda :  |
| summaries.rb:16:36:16:42 | tainted :  | summaries.rb:16:12:16:43 | call to apply_lambda :  |
| summaries.rb:20:12:20:32 | call to firstArg :  | summaries.rb:21:6:21:13 | tainted4 |
| summaries.rb:20:25:20:31 | tainted :  | summaries.rb:20:12:20:32 | call to firstArg :  |
| summaries.rb:26:12:26:38 | call to secondArg :  | summaries.rb:27:6:27:13 | tainted5 |
| summaries.rb:26:31:26:37 | tainted :  | summaries.rb:26:12:26:38 | call to secondArg :  |
| summaries.rb:30:24:30:30 | tainted :  | summaries.rb:30:6:30:42 | call to onlyWithBlock |
| summaries.rb:31:27:31:33 | tainted :  | summaries.rb:31:6:31:34 | call to onlyWithoutBlock |
| summaries.rb:40:7:40:17 | call to source :  | summaries.rb:41:24:41:24 | t :  |
| summaries.rb:40:7:40:17 | call to source :  | summaries.rb:42:24:42:24 | t :  |
| summaries.rb:40:7:40:17 | call to source :  | summaries.rb:44:8:44:8 | t :  |
| summaries.rb:41:24:41:24 | t :  | summaries.rb:41:8:41:25 | call to matchedByName |
| summaries.rb:42:24:42:24 | t :  | summaries.rb:42:8:42:25 | call to matchedByName |
| summaries.rb:44:8:44:8 | t :  | summaries.rb:44:8:44:27 | call to matchedByNameRcv |
| summaries.rb:48:24:48:41 | call to source :  | summaries.rb:48:8:48:42 | call to preserveTaint |
| summaries.rb:51:24:51:30 | tainted :  | summaries.rb:51:6:51:31 | call to namedArg |
| summaries.rb:53:15:53:31 | call to source :  | summaries.rb:54:21:54:24 | args [element :foo] :  |
| summaries.rb:54:19:54:24 | ** ... [element :foo] :  | summaries.rb:54:6:54:25 | call to namedArg |
| summaries.rb:54:21:54:24 | args [element :foo] :  | summaries.rb:54:19:54:24 | ** ... [element :foo] :  |
| summaries.rb:56:22:56:28 | tainted :  | summaries.rb:56:6:56:29 | call to anyArg |
| summaries.rb:57:17:57:23 | tainted :  | summaries.rb:57:6:57:24 | call to anyArg |
| summaries.rb:59:27:59:33 | tainted :  | summaries.rb:59:6:59:34 | call to anyNamedArg |
| summaries.rb:63:32:63:38 | tainted :  | summaries.rb:63:6:63:39 | call to anyPositionFromOne |
| summaries.rb:65:23:65:29 | tainted :  | summaries.rb:65:40:65:40 | x :  |
| summaries.rb:65:40:65:40 | x :  | summaries.rb:66:8:66:8 | x |
| summaries.rb:73:24:73:53 | call to source :  | summaries.rb:73:8:73:54 | call to preserveTaint |
| summaries.rb:76:26:76:56 | call to source :  | summaries.rb:76:8:76:57 | call to preserveTaint |
| summaries.rb:79:15:79:29 | call to source :  | summaries.rb:81:6:81:6 | a [element 1] :  |
| summaries.rb:79:15:79:29 | call to source :  | summaries.rb:81:6:81:6 | a [element 1] :  |
<<<<<<< HEAD
| summaries.rb:79:15:79:29 | call to source :  | summaries.rb:83:5:83:5 | a [element 1] :  |
| summaries.rb:79:15:79:29 | call to source :  | summaries.rb:83:5:83:5 | a [element 1] :  |
| summaries.rb:79:32:79:46 | call to source :  | summaries.rb:82:6:82:6 | a [element 2] :  |
| summaries.rb:79:32:79:46 | call to source :  | summaries.rb:82:6:82:6 | a [element 2] :  |
| summaries.rb:79:32:79:46 | call to source :  | summaries.rb:87:1:87:1 | a [element 2] :  |
| summaries.rb:79:32:79:46 | call to source :  | summaries.rb:87:1:87:1 | a [element 2] :  |
| summaries.rb:81:6:81:6 | a [element 1] :  | summaries.rb:81:6:81:9 | ...[...] |
| summaries.rb:81:6:81:6 | a [element 1] :  | summaries.rb:81:6:81:9 | ...[...] |
| summaries.rb:82:6:82:6 | a [element 2] :  | summaries.rb:82:6:82:9 | ...[...] |
| summaries.rb:82:6:82:6 | a [element 2] :  | summaries.rb:82:6:82:9 | ...[...] |
| summaries.rb:83:5:83:5 | a [element 1] :  | summaries.rb:83:5:83:22 | call to withElementOne [element 1] :  |
| summaries.rb:83:5:83:5 | a [element 1] :  | summaries.rb:83:5:83:22 | call to withElementOne [element 1] :  |
| summaries.rb:83:5:83:22 | call to withElementOne [element 1] :  | summaries.rb:85:6:85:6 | b [element 1] :  |
| summaries.rb:83:5:83:22 | call to withElementOne [element 1] :  | summaries.rb:85:6:85:6 | b [element 1] :  |
| summaries.rb:85:6:85:6 | b [element 1] :  | summaries.rb:85:6:85:9 | ...[...] |
| summaries.rb:85:6:85:6 | b [element 1] :  | summaries.rb:85:6:85:9 | ...[...] |
| summaries.rb:87:1:87:1 | [post] a [element 2] :  | summaries.rb:90:6:90:6 | a [element 2] :  |
| summaries.rb:87:1:87:1 | [post] a [element 2] :  | summaries.rb:90:6:90:6 | a [element 2] :  |
| summaries.rb:87:1:87:1 | a [element 2] :  | summaries.rb:87:1:87:1 | [post] a [element 2] :  |
| summaries.rb:87:1:87:1 | a [element 2] :  | summaries.rb:87:1:87:1 | [post] a [element 2] :  |
| summaries.rb:90:6:90:6 | a [element 2] :  | summaries.rb:90:6:90:9 | ...[...] |
| summaries.rb:90:6:90:6 | a [element 2] :  | summaries.rb:90:6:90:9 | ...[...] |
| summaries.rb:93:1:93:1 | [post] x [@value] :  | summaries.rb:94:6:94:6 | x [@value] :  |
| summaries.rb:93:1:93:1 | [post] x [@value] :  | summaries.rb:94:6:94:6 | x [@value] :  |
| summaries.rb:93:13:93:26 | call to source :  | summaries.rb:93:1:93:1 | [post] x [@value] :  |
| summaries.rb:93:13:93:26 | call to source :  | summaries.rb:93:1:93:1 | [post] x [@value] :  |
| summaries.rb:94:6:94:6 | x [@value] :  | summaries.rb:94:6:94:16 | call to get_value |
| summaries.rb:94:6:94:6 | x [@value] :  | summaries.rb:94:6:94:16 | call to get_value |
| summaries.rb:104:16:104:22 | [post] tainted :  | summaries.rb:110:14:110:20 | tainted :  |
| summaries.rb:104:16:104:22 | [post] tainted :  | summaries.rb:113:16:113:22 | tainted |
| summaries.rb:104:16:104:22 | [post] tainted :  | summaries.rb:114:21:114:27 | tainted |
| summaries.rb:104:16:104:22 | [post] tainted :  | summaries.rb:117:26:117:32 | tainted |
| summaries.rb:104:16:104:22 | [post] tainted :  | summaries.rb:119:23:119:29 | tainted |
| summaries.rb:104:16:104:22 | [post] tainted :  | summaries.rb:122:26:122:32 | tainted |
| summaries.rb:104:16:104:22 | [post] tainted :  | summaries.rb:124:16:124:22 | tainted |
| summaries.rb:104:16:104:22 | [post] tainted :  | summaries.rb:127:39:127:45 | tainted |
| summaries.rb:104:16:104:22 | tainted :  | summaries.rb:104:16:104:22 | [post] tainted :  |
| summaries.rb:104:16:104:22 | tainted :  | summaries.rb:104:25:104:25 | [post] y :  |
| summaries.rb:104:16:104:22 | tainted :  | summaries.rb:104:33:104:33 | [post] z :  |
| summaries.rb:104:25:104:25 | [post] y :  | summaries.rb:106:6:106:6 | y |
| summaries.rb:104:33:104:33 | [post] z :  | summaries.rb:107:6:107:6 | z |
| summaries.rb:110:1:110:1 | [post] x :  | summaries.rb:111:6:111:6 | x |
| summaries.rb:110:14:110:20 | tainted :  | summaries.rb:110:1:110:1 | [post] x :  |
=======
| summaries.rb:79:15:79:29 | call to source :  | summaries.rb:82:6:82:6 | a [element 1] :  |
| summaries.rb:79:15:79:29 | call to source :  | summaries.rb:82:6:82:6 | a [element 1] :  |
| summaries.rb:79:15:79:29 | call to source :  | summaries.rb:84:6:84:6 | a [element 1] :  |
| summaries.rb:79:15:79:29 | call to source :  | summaries.rb:84:6:84:6 | a [element 1] :  |
| summaries.rb:79:15:79:29 | call to source :  | summaries.rb:86:5:86:5 | a [element 1] :  |
| summaries.rb:79:15:79:29 | call to source :  | summaries.rb:86:5:86:5 | a [element 1] :  |
| summaries.rb:79:15:79:29 | call to source :  | summaries.rb:90:5:90:5 | a [element 1] :  |
| summaries.rb:79:15:79:29 | call to source :  | summaries.rb:90:5:90:5 | a [element 1] :  |
| summaries.rb:79:32:79:46 | call to source :  | summaries.rb:85:6:85:6 | a [element 2] :  |
| summaries.rb:79:32:79:46 | call to source :  | summaries.rb:85:6:85:6 | a [element 2] :  |
| summaries.rb:79:32:79:46 | call to source :  | summaries.rb:94:1:94:1 | a [element 2] :  |
| summaries.rb:79:32:79:46 | call to source :  | summaries.rb:94:1:94:1 | a [element 2] :  |
| summaries.rb:80:1:80:1 | [post] a [element] :  | summaries.rb:81:6:81:6 | a [element] :  |
| summaries.rb:80:1:80:1 | [post] a [element] :  | summaries.rb:81:6:81:6 | a [element] :  |
| summaries.rb:80:1:80:1 | [post] a [element] :  | summaries.rb:83:6:83:6 | a [element] :  |
| summaries.rb:80:1:80:1 | [post] a [element] :  | summaries.rb:83:6:83:6 | a [element] :  |
| summaries.rb:80:1:80:1 | [post] a [element] :  | summaries.rb:84:6:84:6 | a [element] :  |
| summaries.rb:80:1:80:1 | [post] a [element] :  | summaries.rb:84:6:84:6 | a [element] :  |
| summaries.rb:80:1:80:1 | [post] a [element] :  | summaries.rb:85:6:85:6 | a [element] :  |
| summaries.rb:80:1:80:1 | [post] a [element] :  | summaries.rb:85:6:85:6 | a [element] :  |
| summaries.rb:80:1:80:1 | [post] a [element] :  | summaries.rb:86:5:86:5 | a [element] :  |
| summaries.rb:80:1:80:1 | [post] a [element] :  | summaries.rb:86:5:86:5 | a [element] :  |
| summaries.rb:80:1:80:1 | [post] a [element] :  | summaries.rb:94:1:94:1 | a [element] :  |
| summaries.rb:80:1:80:1 | [post] a [element] :  | summaries.rb:94:1:94:1 | a [element] :  |
| summaries.rb:80:13:80:27 | call to source :  | summaries.rb:80:1:80:1 | [post] a [element] :  |
| summaries.rb:80:13:80:27 | call to source :  | summaries.rb:80:1:80:1 | [post] a [element] :  |
| summaries.rb:81:6:81:6 | a [element 1] :  | summaries.rb:81:6:81:24 | call to readElementOne |
| summaries.rb:81:6:81:6 | a [element 1] :  | summaries.rb:81:6:81:24 | call to readElementOne |
| summaries.rb:81:6:81:6 | a [element] :  | summaries.rb:81:6:81:24 | call to readElementOne |
| summaries.rb:81:6:81:6 | a [element] :  | summaries.rb:81:6:81:24 | call to readElementOne |
| summaries.rb:82:6:82:6 | a [element 1] :  | summaries.rb:82:6:82:31 | call to readExactlyElementOne |
| summaries.rb:82:6:82:6 | a [element 1] :  | summaries.rb:82:6:82:31 | call to readExactlyElementOne |
| summaries.rb:83:6:83:6 | a [element] :  | summaries.rb:83:6:83:9 | ...[...] |
| summaries.rb:83:6:83:6 | a [element] :  | summaries.rb:83:6:83:9 | ...[...] |
| summaries.rb:84:6:84:6 | a [element 1] :  | summaries.rb:84:6:84:9 | ...[...] |
| summaries.rb:84:6:84:6 | a [element 1] :  | summaries.rb:84:6:84:9 | ...[...] |
| summaries.rb:84:6:84:6 | a [element] :  | summaries.rb:84:6:84:9 | ...[...] |
| summaries.rb:84:6:84:6 | a [element] :  | summaries.rb:84:6:84:9 | ...[...] |
| summaries.rb:85:6:85:6 | a [element 2] :  | summaries.rb:85:6:85:9 | ...[...] |
| summaries.rb:85:6:85:6 | a [element 2] :  | summaries.rb:85:6:85:9 | ...[...] |
| summaries.rb:85:6:85:6 | a [element] :  | summaries.rb:85:6:85:9 | ...[...] |
| summaries.rb:85:6:85:6 | a [element] :  | summaries.rb:85:6:85:9 | ...[...] |
| summaries.rb:86:5:86:5 | a [element 1] :  | summaries.rb:86:5:86:22 | call to withElementOne [element 1] :  |
| summaries.rb:86:5:86:5 | a [element 1] :  | summaries.rb:86:5:86:22 | call to withElementOne [element 1] :  |
| summaries.rb:86:5:86:5 | a [element] :  | summaries.rb:86:5:86:22 | call to withElementOne [element] :  |
| summaries.rb:86:5:86:5 | a [element] :  | summaries.rb:86:5:86:22 | call to withElementOne [element] :  |
| summaries.rb:86:5:86:22 | call to withElementOne [element 1] :  | summaries.rb:88:6:88:6 | b [element 1] :  |
| summaries.rb:86:5:86:22 | call to withElementOne [element 1] :  | summaries.rb:88:6:88:6 | b [element 1] :  |
| summaries.rb:86:5:86:22 | call to withElementOne [element] :  | summaries.rb:87:6:87:6 | b [element] :  |
| summaries.rb:86:5:86:22 | call to withElementOne [element] :  | summaries.rb:87:6:87:6 | b [element] :  |
| summaries.rb:86:5:86:22 | call to withElementOne [element] :  | summaries.rb:88:6:88:6 | b [element] :  |
| summaries.rb:86:5:86:22 | call to withElementOne [element] :  | summaries.rb:88:6:88:6 | b [element] :  |
| summaries.rb:86:5:86:22 | call to withElementOne [element] :  | summaries.rb:89:6:89:6 | b [element] :  |
| summaries.rb:86:5:86:22 | call to withElementOne [element] :  | summaries.rb:89:6:89:6 | b [element] :  |
| summaries.rb:87:6:87:6 | b [element] :  | summaries.rb:87:6:87:9 | ...[...] |
| summaries.rb:87:6:87:6 | b [element] :  | summaries.rb:87:6:87:9 | ...[...] |
| summaries.rb:88:6:88:6 | b [element 1] :  | summaries.rb:88:6:88:9 | ...[...] |
| summaries.rb:88:6:88:6 | b [element 1] :  | summaries.rb:88:6:88:9 | ...[...] |
| summaries.rb:88:6:88:6 | b [element] :  | summaries.rb:88:6:88:9 | ...[...] |
| summaries.rb:88:6:88:6 | b [element] :  | summaries.rb:88:6:88:9 | ...[...] |
| summaries.rb:89:6:89:6 | b [element] :  | summaries.rb:89:6:89:9 | ...[...] |
| summaries.rb:89:6:89:6 | b [element] :  | summaries.rb:89:6:89:9 | ...[...] |
| summaries.rb:90:5:90:5 | a [element 1] :  | summaries.rb:90:5:90:29 | call to withExactlyElementOne [element 1] :  |
| summaries.rb:90:5:90:5 | a [element 1] :  | summaries.rb:90:5:90:29 | call to withExactlyElementOne [element 1] :  |
| summaries.rb:90:5:90:29 | call to withExactlyElementOne [element 1] :  | summaries.rb:92:6:92:6 | c [element 1] :  |
| summaries.rb:90:5:90:29 | call to withExactlyElementOne [element 1] :  | summaries.rb:92:6:92:6 | c [element 1] :  |
| summaries.rb:92:6:92:6 | c [element 1] :  | summaries.rb:92:6:92:9 | ...[...] |
| summaries.rb:92:6:92:6 | c [element 1] :  | summaries.rb:92:6:92:9 | ...[...] |
| summaries.rb:94:1:94:1 | [post] a [element 2] :  | summaries.rb:97:6:97:6 | a [element 2] :  |
| summaries.rb:94:1:94:1 | [post] a [element 2] :  | summaries.rb:97:6:97:6 | a [element 2] :  |
| summaries.rb:94:1:94:1 | [post] a [element 2] :  | summaries.rb:98:1:98:1 | a [element 2] :  |
| summaries.rb:94:1:94:1 | [post] a [element 2] :  | summaries.rb:98:1:98:1 | a [element 2] :  |
| summaries.rb:94:1:94:1 | [post] a [element] :  | summaries.rb:95:6:95:6 | a [element] :  |
| summaries.rb:94:1:94:1 | [post] a [element] :  | summaries.rb:95:6:95:6 | a [element] :  |
| summaries.rb:94:1:94:1 | [post] a [element] :  | summaries.rb:96:6:96:6 | a [element] :  |
| summaries.rb:94:1:94:1 | [post] a [element] :  | summaries.rb:96:6:96:6 | a [element] :  |
| summaries.rb:94:1:94:1 | [post] a [element] :  | summaries.rb:97:6:97:6 | a [element] :  |
| summaries.rb:94:1:94:1 | [post] a [element] :  | summaries.rb:97:6:97:6 | a [element] :  |
| summaries.rb:94:1:94:1 | a [element 2] :  | summaries.rb:94:1:94:1 | [post] a [element 2] :  |
| summaries.rb:94:1:94:1 | a [element 2] :  | summaries.rb:94:1:94:1 | [post] a [element 2] :  |
| summaries.rb:94:1:94:1 | a [element] :  | summaries.rb:94:1:94:1 | [post] a [element] :  |
| summaries.rb:94:1:94:1 | a [element] :  | summaries.rb:94:1:94:1 | [post] a [element] :  |
| summaries.rb:95:6:95:6 | a [element] :  | summaries.rb:95:6:95:9 | ...[...] |
| summaries.rb:95:6:95:6 | a [element] :  | summaries.rb:95:6:95:9 | ...[...] |
| summaries.rb:96:6:96:6 | a [element] :  | summaries.rb:96:6:96:9 | ...[...] |
| summaries.rb:96:6:96:6 | a [element] :  | summaries.rb:96:6:96:9 | ...[...] |
| summaries.rb:97:6:97:6 | a [element 2] :  | summaries.rb:97:6:97:9 | ...[...] |
| summaries.rb:97:6:97:6 | a [element 2] :  | summaries.rb:97:6:97:9 | ...[...] |
| summaries.rb:97:6:97:6 | a [element] :  | summaries.rb:97:6:97:9 | ...[...] |
| summaries.rb:97:6:97:6 | a [element] :  | summaries.rb:97:6:97:9 | ...[...] |
| summaries.rb:98:1:98:1 | [post] a [element 2] :  | summaries.rb:101:6:101:6 | a [element 2] :  |
| summaries.rb:98:1:98:1 | [post] a [element 2] :  | summaries.rb:101:6:101:6 | a [element 2] :  |
| summaries.rb:98:1:98:1 | a [element 2] :  | summaries.rb:98:1:98:1 | [post] a [element 2] :  |
| summaries.rb:98:1:98:1 | a [element 2] :  | summaries.rb:98:1:98:1 | [post] a [element 2] :  |
| summaries.rb:101:6:101:6 | a [element 2] :  | summaries.rb:101:6:101:9 | ...[...] |
| summaries.rb:101:6:101:6 | a [element 2] :  | summaries.rb:101:6:101:9 | ...[...] |
| summaries.rb:104:1:104:1 | [post] x [@value] :  | summaries.rb:105:6:105:6 | x [@value] :  |
| summaries.rb:104:1:104:1 | [post] x [@value] :  | summaries.rb:105:6:105:6 | x [@value] :  |
| summaries.rb:104:13:104:26 | call to source :  | summaries.rb:104:1:104:1 | [post] x [@value] :  |
| summaries.rb:104:13:104:26 | call to source :  | summaries.rb:104:1:104:1 | [post] x [@value] :  |
| summaries.rb:105:6:105:6 | x [@value] :  | summaries.rb:105:6:105:16 | call to get_value |
| summaries.rb:105:6:105:6 | x [@value] :  | summaries.rb:105:6:105:16 | call to get_value |
| summaries.rb:115:16:115:22 | [post] tainted :  | summaries.rb:121:14:121:20 | tainted :  |
| summaries.rb:115:16:115:22 | [post] tainted :  | summaries.rb:124:16:124:22 | tainted |
| summaries.rb:115:16:115:22 | [post] tainted :  | summaries.rb:125:21:125:27 | tainted |
| summaries.rb:115:16:115:22 | [post] tainted :  | summaries.rb:128:26:128:32 | tainted |
| summaries.rb:115:16:115:22 | [post] tainted :  | summaries.rb:130:23:130:29 | tainted |
| summaries.rb:115:16:115:22 | tainted :  | summaries.rb:115:16:115:22 | [post] tainted :  |
| summaries.rb:115:16:115:22 | tainted :  | summaries.rb:115:25:115:25 | [post] y :  |
| summaries.rb:115:16:115:22 | tainted :  | summaries.rb:115:33:115:33 | [post] z :  |
| summaries.rb:115:25:115:25 | [post] y :  | summaries.rb:117:6:117:6 | y |
| summaries.rb:115:33:115:33 | [post] z :  | summaries.rb:118:6:118:6 | z |
| summaries.rb:121:1:121:1 | [post] x :  | summaries.rb:122:6:122:6 | x |
| summaries.rb:121:14:121:20 | tainted :  | summaries.rb:121:1:121:1 | [post] x :  |
>>>>>>> 22946b17
nodes
| summaries.rb:1:11:1:36 | call to identity :  | semmle.label | call to identity :  |
| summaries.rb:1:11:1:36 | call to identity :  | semmle.label | call to identity :  |
| summaries.rb:1:20:1:36 | call to source :  | semmle.label | call to source :  |
| summaries.rb:1:20:1:36 | call to source :  | semmle.label | call to source :  |
| summaries.rb:2:6:2:12 | tainted | semmle.label | tainted |
| summaries.rb:2:6:2:12 | tainted | semmle.label | tainted |
| summaries.rb:4:12:7:3 | call to apply_block :  | semmle.label | call to apply_block :  |
| summaries.rb:4:12:7:3 | call to apply_block :  | semmle.label | call to apply_block :  |
| summaries.rb:4:24:4:30 | tainted :  | semmle.label | tainted :  |
| summaries.rb:4:24:4:30 | tainted :  | semmle.label | tainted :  |
| summaries.rb:4:36:4:36 | x :  | semmle.label | x :  |
| summaries.rb:4:36:4:36 | x :  | semmle.label | x :  |
| summaries.rb:5:8:5:8 | x | semmle.label | x |
| summaries.rb:5:8:5:8 | x | semmle.label | x |
| summaries.rb:9:6:9:13 | tainted2 | semmle.label | tainted2 |
| summaries.rb:9:6:9:13 | tainted2 | semmle.label | tainted2 |
| summaries.rb:11:17:11:17 | x :  | semmle.label | x :  |
| summaries.rb:11:17:11:17 | x :  | semmle.label | x :  |
| summaries.rb:12:8:12:8 | x | semmle.label | x |
| summaries.rb:12:8:12:8 | x | semmle.label | x |
| summaries.rb:16:12:16:43 | call to apply_lambda :  | semmle.label | call to apply_lambda :  |
| summaries.rb:16:12:16:43 | call to apply_lambda :  | semmle.label | call to apply_lambda :  |
| summaries.rb:16:36:16:42 | tainted :  | semmle.label | tainted :  |
| summaries.rb:16:36:16:42 | tainted :  | semmle.label | tainted :  |
| summaries.rb:18:6:18:13 | tainted3 | semmle.label | tainted3 |
| summaries.rb:18:6:18:13 | tainted3 | semmle.label | tainted3 |
| summaries.rb:20:12:20:32 | call to firstArg :  | semmle.label | call to firstArg :  |
| summaries.rb:20:25:20:31 | tainted :  | semmle.label | tainted :  |
| summaries.rb:21:6:21:13 | tainted4 | semmle.label | tainted4 |
| summaries.rb:26:12:26:38 | call to secondArg :  | semmle.label | call to secondArg :  |
| summaries.rb:26:31:26:37 | tainted :  | semmle.label | tainted :  |
| summaries.rb:27:6:27:13 | tainted5 | semmle.label | tainted5 |
| summaries.rb:30:6:30:42 | call to onlyWithBlock | semmle.label | call to onlyWithBlock |
| summaries.rb:30:24:30:30 | tainted :  | semmle.label | tainted :  |
| summaries.rb:31:6:31:34 | call to onlyWithoutBlock | semmle.label | call to onlyWithoutBlock |
| summaries.rb:31:27:31:33 | tainted :  | semmle.label | tainted :  |
| summaries.rb:34:16:34:22 | tainted | semmle.label | tainted |
| summaries.rb:34:16:34:22 | tainted | semmle.label | tainted |
| summaries.rb:35:16:35:22 | tainted | semmle.label | tainted |
| summaries.rb:35:16:35:22 | tainted | semmle.label | tainted |
| summaries.rb:36:21:36:27 | tainted | semmle.label | tainted |
| summaries.rb:36:21:36:27 | tainted | semmle.label | tainted |
| summaries.rb:37:36:37:42 | tainted | semmle.label | tainted |
| summaries.rb:37:36:37:42 | tainted | semmle.label | tainted |
| summaries.rb:40:7:40:17 | call to source :  | semmle.label | call to source :  |
| summaries.rb:41:8:41:25 | call to matchedByName | semmle.label | call to matchedByName |
| summaries.rb:41:24:41:24 | t :  | semmle.label | t :  |
| summaries.rb:42:8:42:25 | call to matchedByName | semmle.label | call to matchedByName |
| summaries.rb:42:24:42:24 | t :  | semmle.label | t :  |
| summaries.rb:44:8:44:8 | t :  | semmle.label | t :  |
| summaries.rb:44:8:44:27 | call to matchedByNameRcv | semmle.label | call to matchedByNameRcv |
| summaries.rb:48:8:48:42 | call to preserveTaint | semmle.label | call to preserveTaint |
| summaries.rb:48:24:48:41 | call to source :  | semmle.label | call to source :  |
| summaries.rb:51:6:51:31 | call to namedArg | semmle.label | call to namedArg |
| summaries.rb:51:24:51:30 | tainted :  | semmle.label | tainted :  |
| summaries.rb:53:15:53:31 | call to source :  | semmle.label | call to source :  |
| summaries.rb:54:6:54:25 | call to namedArg | semmle.label | call to namedArg |
| summaries.rb:54:19:54:24 | ** ... [element :foo] :  | semmle.label | ** ... [element :foo] :  |
| summaries.rb:54:21:54:24 | args [element :foo] :  | semmle.label | args [element :foo] :  |
| summaries.rb:56:6:56:29 | call to anyArg | semmle.label | call to anyArg |
| summaries.rb:56:22:56:28 | tainted :  | semmle.label | tainted :  |
| summaries.rb:57:6:57:24 | call to anyArg | semmle.label | call to anyArg |
| summaries.rb:57:17:57:23 | tainted :  | semmle.label | tainted :  |
| summaries.rb:59:6:59:34 | call to anyNamedArg | semmle.label | call to anyNamedArg |
| summaries.rb:59:27:59:33 | tainted :  | semmle.label | tainted :  |
| summaries.rb:63:6:63:39 | call to anyPositionFromOne | semmle.label | call to anyPositionFromOne |
| summaries.rb:63:32:63:38 | tainted :  | semmle.label | tainted :  |
| summaries.rb:65:23:65:29 | tainted :  | semmle.label | tainted :  |
| summaries.rb:65:40:65:40 | x :  | semmle.label | x :  |
| summaries.rb:66:8:66:8 | x | semmle.label | x |
| summaries.rb:73:8:73:54 | call to preserveTaint | semmle.label | call to preserveTaint |
| summaries.rb:73:24:73:53 | call to source :  | semmle.label | call to source :  |
| summaries.rb:76:8:76:57 | call to preserveTaint | semmle.label | call to preserveTaint |
| summaries.rb:76:26:76:56 | call to source :  | semmle.label | call to source :  |
| summaries.rb:79:15:79:29 | call to source :  | semmle.label | call to source :  |
| summaries.rb:79:15:79:29 | call to source :  | semmle.label | call to source :  |
| summaries.rb:79:32:79:46 | call to source :  | semmle.label | call to source :  |
| summaries.rb:79:32:79:46 | call to source :  | semmle.label | call to source :  |
| summaries.rb:80:1:80:1 | [post] a [element] :  | semmle.label | [post] a [element] :  |
| summaries.rb:80:1:80:1 | [post] a [element] :  | semmle.label | [post] a [element] :  |
| summaries.rb:80:13:80:27 | call to source :  | semmle.label | call to source :  |
| summaries.rb:80:13:80:27 | call to source :  | semmle.label | call to source :  |
| summaries.rb:81:6:81:6 | a [element 1] :  | semmle.label | a [element 1] :  |
| summaries.rb:81:6:81:6 | a [element 1] :  | semmle.label | a [element 1] :  |
| summaries.rb:81:6:81:6 | a [element] :  | semmle.label | a [element] :  |
| summaries.rb:81:6:81:6 | a [element] :  | semmle.label | a [element] :  |
| summaries.rb:81:6:81:24 | call to readElementOne | semmle.label | call to readElementOne |
| summaries.rb:81:6:81:24 | call to readElementOne | semmle.label | call to readElementOne |
| summaries.rb:82:6:82:6 | a [element 1] :  | semmle.label | a [element 1] :  |
| summaries.rb:82:6:82:6 | a [element 1] :  | semmle.label | a [element 1] :  |
| summaries.rb:82:6:82:31 | call to readExactlyElementOne | semmle.label | call to readExactlyElementOne |
| summaries.rb:82:6:82:31 | call to readExactlyElementOne | semmle.label | call to readExactlyElementOne |
| summaries.rb:83:6:83:6 | a [element] :  | semmle.label | a [element] :  |
| summaries.rb:83:6:83:6 | a [element] :  | semmle.label | a [element] :  |
| summaries.rb:83:6:83:9 | ...[...] | semmle.label | ...[...] |
| summaries.rb:83:6:83:9 | ...[...] | semmle.label | ...[...] |
| summaries.rb:84:6:84:6 | a [element 1] :  | semmle.label | a [element 1] :  |
| summaries.rb:84:6:84:6 | a [element 1] :  | semmle.label | a [element 1] :  |
| summaries.rb:84:6:84:6 | a [element] :  | semmle.label | a [element] :  |
| summaries.rb:84:6:84:6 | a [element] :  | semmle.label | a [element] :  |
| summaries.rb:84:6:84:9 | ...[...] | semmle.label | ...[...] |
| summaries.rb:84:6:84:9 | ...[...] | semmle.label | ...[...] |
| summaries.rb:85:6:85:6 | a [element 2] :  | semmle.label | a [element 2] :  |
| summaries.rb:85:6:85:6 | a [element 2] :  | semmle.label | a [element 2] :  |
| summaries.rb:85:6:85:6 | a [element] :  | semmle.label | a [element] :  |
| summaries.rb:85:6:85:6 | a [element] :  | semmle.label | a [element] :  |
| summaries.rb:85:6:85:9 | ...[...] | semmle.label | ...[...] |
| summaries.rb:85:6:85:9 | ...[...] | semmle.label | ...[...] |
<<<<<<< HEAD
| summaries.rb:87:1:87:1 | [post] a [element 2] :  | semmle.label | [post] a [element 2] :  |
| summaries.rb:87:1:87:1 | [post] a [element 2] :  | semmle.label | [post] a [element 2] :  |
| summaries.rb:87:1:87:1 | a [element 2] :  | semmle.label | a [element 2] :  |
| summaries.rb:87:1:87:1 | a [element 2] :  | semmle.label | a [element 2] :  |
| summaries.rb:90:6:90:6 | a [element 2] :  | semmle.label | a [element 2] :  |
| summaries.rb:90:6:90:6 | a [element 2] :  | semmle.label | a [element 2] :  |
| summaries.rb:90:6:90:9 | ...[...] | semmle.label | ...[...] |
| summaries.rb:90:6:90:9 | ...[...] | semmle.label | ...[...] |
| summaries.rb:93:1:93:1 | [post] x [@value] :  | semmle.label | [post] x [@value] :  |
| summaries.rb:93:1:93:1 | [post] x [@value] :  | semmle.label | [post] x [@value] :  |
| summaries.rb:93:13:93:26 | call to source :  | semmle.label | call to source :  |
| summaries.rb:93:13:93:26 | call to source :  | semmle.label | call to source :  |
| summaries.rb:94:6:94:6 | x [@value] :  | semmle.label | x [@value] :  |
| summaries.rb:94:6:94:6 | x [@value] :  | semmle.label | x [@value] :  |
| summaries.rb:94:6:94:16 | call to get_value | semmle.label | call to get_value |
| summaries.rb:94:6:94:16 | call to get_value | semmle.label | call to get_value |
| summaries.rb:104:16:104:22 | [post] tainted :  | semmle.label | [post] tainted :  |
| summaries.rb:104:16:104:22 | tainted :  | semmle.label | tainted :  |
| summaries.rb:104:25:104:25 | [post] y :  | semmle.label | [post] y :  |
| summaries.rb:104:33:104:33 | [post] z :  | semmle.label | [post] z :  |
| summaries.rb:106:6:106:6 | y | semmle.label | y |
| summaries.rb:107:6:107:6 | z | semmle.label | z |
| summaries.rb:110:1:110:1 | [post] x :  | semmle.label | [post] x :  |
| summaries.rb:110:14:110:20 | tainted :  | semmle.label | tainted :  |
| summaries.rb:111:6:111:6 | x | semmle.label | x |
| summaries.rb:113:16:113:22 | tainted | semmle.label | tainted |
| summaries.rb:113:16:113:22 | tainted | semmle.label | tainted |
| summaries.rb:114:21:114:27 | tainted | semmle.label | tainted |
| summaries.rb:114:21:114:27 | tainted | semmle.label | tainted |
| summaries.rb:117:26:117:32 | tainted | semmle.label | tainted |
| summaries.rb:117:26:117:32 | tainted | semmle.label | tainted |
| summaries.rb:119:23:119:29 | tainted | semmle.label | tainted |
| summaries.rb:119:23:119:29 | tainted | semmle.label | tainted |
| summaries.rb:122:26:122:32 | tainted | semmle.label | tainted |
| summaries.rb:122:26:122:32 | tainted | semmle.label | tainted |
| summaries.rb:124:16:124:22 | tainted | semmle.label | tainted |
| summaries.rb:124:16:124:22 | tainted | semmle.label | tainted |
| summaries.rb:127:39:127:45 | tainted | semmle.label | tainted |
| summaries.rb:127:39:127:45 | tainted | semmle.label | tainted |
=======
| summaries.rb:86:5:86:5 | a [element 1] :  | semmle.label | a [element 1] :  |
| summaries.rb:86:5:86:5 | a [element 1] :  | semmle.label | a [element 1] :  |
| summaries.rb:86:5:86:5 | a [element] :  | semmle.label | a [element] :  |
| summaries.rb:86:5:86:5 | a [element] :  | semmle.label | a [element] :  |
| summaries.rb:86:5:86:22 | call to withElementOne [element 1] :  | semmle.label | call to withElementOne [element 1] :  |
| summaries.rb:86:5:86:22 | call to withElementOne [element 1] :  | semmle.label | call to withElementOne [element 1] :  |
| summaries.rb:86:5:86:22 | call to withElementOne [element] :  | semmle.label | call to withElementOne [element] :  |
| summaries.rb:86:5:86:22 | call to withElementOne [element] :  | semmle.label | call to withElementOne [element] :  |
| summaries.rb:87:6:87:6 | b [element] :  | semmle.label | b [element] :  |
| summaries.rb:87:6:87:6 | b [element] :  | semmle.label | b [element] :  |
| summaries.rb:87:6:87:9 | ...[...] | semmle.label | ...[...] |
| summaries.rb:87:6:87:9 | ...[...] | semmle.label | ...[...] |
| summaries.rb:88:6:88:6 | b [element 1] :  | semmle.label | b [element 1] :  |
| summaries.rb:88:6:88:6 | b [element 1] :  | semmle.label | b [element 1] :  |
| summaries.rb:88:6:88:6 | b [element] :  | semmle.label | b [element] :  |
| summaries.rb:88:6:88:6 | b [element] :  | semmle.label | b [element] :  |
| summaries.rb:88:6:88:9 | ...[...] | semmle.label | ...[...] |
| summaries.rb:88:6:88:9 | ...[...] | semmle.label | ...[...] |
| summaries.rb:89:6:89:6 | b [element] :  | semmle.label | b [element] :  |
| summaries.rb:89:6:89:6 | b [element] :  | semmle.label | b [element] :  |
| summaries.rb:89:6:89:9 | ...[...] | semmle.label | ...[...] |
| summaries.rb:89:6:89:9 | ...[...] | semmle.label | ...[...] |
| summaries.rb:90:5:90:5 | a [element 1] :  | semmle.label | a [element 1] :  |
| summaries.rb:90:5:90:5 | a [element 1] :  | semmle.label | a [element 1] :  |
| summaries.rb:90:5:90:29 | call to withExactlyElementOne [element 1] :  | semmle.label | call to withExactlyElementOne [element 1] :  |
| summaries.rb:90:5:90:29 | call to withExactlyElementOne [element 1] :  | semmle.label | call to withExactlyElementOne [element 1] :  |
| summaries.rb:92:6:92:6 | c [element 1] :  | semmle.label | c [element 1] :  |
| summaries.rb:92:6:92:6 | c [element 1] :  | semmle.label | c [element 1] :  |
| summaries.rb:92:6:92:9 | ...[...] | semmle.label | ...[...] |
| summaries.rb:92:6:92:9 | ...[...] | semmle.label | ...[...] |
| summaries.rb:94:1:94:1 | [post] a [element 2] :  | semmle.label | [post] a [element 2] :  |
| summaries.rb:94:1:94:1 | [post] a [element 2] :  | semmle.label | [post] a [element 2] :  |
| summaries.rb:94:1:94:1 | [post] a [element] :  | semmle.label | [post] a [element] :  |
| summaries.rb:94:1:94:1 | [post] a [element] :  | semmle.label | [post] a [element] :  |
| summaries.rb:94:1:94:1 | a [element 2] :  | semmle.label | a [element 2] :  |
| summaries.rb:94:1:94:1 | a [element 2] :  | semmle.label | a [element 2] :  |
| summaries.rb:94:1:94:1 | a [element] :  | semmle.label | a [element] :  |
| summaries.rb:94:1:94:1 | a [element] :  | semmle.label | a [element] :  |
| summaries.rb:95:6:95:6 | a [element] :  | semmle.label | a [element] :  |
| summaries.rb:95:6:95:6 | a [element] :  | semmle.label | a [element] :  |
| summaries.rb:95:6:95:9 | ...[...] | semmle.label | ...[...] |
| summaries.rb:95:6:95:9 | ...[...] | semmle.label | ...[...] |
| summaries.rb:96:6:96:6 | a [element] :  | semmle.label | a [element] :  |
| summaries.rb:96:6:96:6 | a [element] :  | semmle.label | a [element] :  |
| summaries.rb:96:6:96:9 | ...[...] | semmle.label | ...[...] |
| summaries.rb:96:6:96:9 | ...[...] | semmle.label | ...[...] |
| summaries.rb:97:6:97:6 | a [element 2] :  | semmle.label | a [element 2] :  |
| summaries.rb:97:6:97:6 | a [element 2] :  | semmle.label | a [element 2] :  |
| summaries.rb:97:6:97:6 | a [element] :  | semmle.label | a [element] :  |
| summaries.rb:97:6:97:6 | a [element] :  | semmle.label | a [element] :  |
| summaries.rb:97:6:97:9 | ...[...] | semmle.label | ...[...] |
| summaries.rb:97:6:97:9 | ...[...] | semmle.label | ...[...] |
| summaries.rb:98:1:98:1 | [post] a [element 2] :  | semmle.label | [post] a [element 2] :  |
| summaries.rb:98:1:98:1 | [post] a [element 2] :  | semmle.label | [post] a [element 2] :  |
| summaries.rb:98:1:98:1 | a [element 2] :  | semmle.label | a [element 2] :  |
| summaries.rb:98:1:98:1 | a [element 2] :  | semmle.label | a [element 2] :  |
| summaries.rb:101:6:101:6 | a [element 2] :  | semmle.label | a [element 2] :  |
| summaries.rb:101:6:101:6 | a [element 2] :  | semmle.label | a [element 2] :  |
| summaries.rb:101:6:101:9 | ...[...] | semmle.label | ...[...] |
| summaries.rb:101:6:101:9 | ...[...] | semmle.label | ...[...] |
| summaries.rb:104:1:104:1 | [post] x [@value] :  | semmle.label | [post] x [@value] :  |
| summaries.rb:104:1:104:1 | [post] x [@value] :  | semmle.label | [post] x [@value] :  |
| summaries.rb:104:13:104:26 | call to source :  | semmle.label | call to source :  |
| summaries.rb:104:13:104:26 | call to source :  | semmle.label | call to source :  |
| summaries.rb:105:6:105:6 | x [@value] :  | semmle.label | x [@value] :  |
| summaries.rb:105:6:105:6 | x [@value] :  | semmle.label | x [@value] :  |
| summaries.rb:105:6:105:16 | call to get_value | semmle.label | call to get_value |
| summaries.rb:105:6:105:16 | call to get_value | semmle.label | call to get_value |
| summaries.rb:115:16:115:22 | [post] tainted :  | semmle.label | [post] tainted :  |
| summaries.rb:115:16:115:22 | tainted :  | semmle.label | tainted :  |
| summaries.rb:115:25:115:25 | [post] y :  | semmle.label | [post] y :  |
| summaries.rb:115:33:115:33 | [post] z :  | semmle.label | [post] z :  |
| summaries.rb:117:6:117:6 | y | semmle.label | y |
| summaries.rb:118:6:118:6 | z | semmle.label | z |
| summaries.rb:121:1:121:1 | [post] x :  | semmle.label | [post] x :  |
| summaries.rb:121:14:121:20 | tainted :  | semmle.label | tainted :  |
| summaries.rb:122:6:122:6 | x | semmle.label | x |
| summaries.rb:124:16:124:22 | tainted | semmle.label | tainted |
| summaries.rb:124:16:124:22 | tainted | semmle.label | tainted |
| summaries.rb:125:21:125:27 | tainted | semmle.label | tainted |
| summaries.rb:125:21:125:27 | tainted | semmle.label | tainted |
| summaries.rb:128:26:128:32 | tainted | semmle.label | tainted |
| summaries.rb:128:26:128:32 | tainted | semmle.label | tainted |
| summaries.rb:130:23:130:29 | tainted | semmle.label | tainted |
| summaries.rb:130:23:130:29 | tainted | semmle.label | tainted |
>>>>>>> 22946b17
subpaths
invalidSpecComponent
#select
| summaries.rb:2:6:2:12 | tainted | summaries.rb:1:20:1:36 | call to source :  | summaries.rb:2:6:2:12 | tainted | $@ | summaries.rb:1:20:1:36 | call to source :  | call to source :  |
| summaries.rb:2:6:2:12 | tainted | summaries.rb:1:20:1:36 | call to source :  | summaries.rb:2:6:2:12 | tainted | $@ | summaries.rb:1:20:1:36 | call to source :  | call to source :  |
| summaries.rb:5:8:5:8 | x | summaries.rb:1:20:1:36 | call to source :  | summaries.rb:5:8:5:8 | x | $@ | summaries.rb:1:20:1:36 | call to source :  | call to source :  |
| summaries.rb:5:8:5:8 | x | summaries.rb:1:20:1:36 | call to source :  | summaries.rb:5:8:5:8 | x | $@ | summaries.rb:1:20:1:36 | call to source :  | call to source :  |
| summaries.rb:9:6:9:13 | tainted2 | summaries.rb:1:20:1:36 | call to source :  | summaries.rb:9:6:9:13 | tainted2 | $@ | summaries.rb:1:20:1:36 | call to source :  | call to source :  |
| summaries.rb:9:6:9:13 | tainted2 | summaries.rb:1:20:1:36 | call to source :  | summaries.rb:9:6:9:13 | tainted2 | $@ | summaries.rb:1:20:1:36 | call to source :  | call to source :  |
| summaries.rb:12:8:12:8 | x | summaries.rb:1:20:1:36 | call to source :  | summaries.rb:12:8:12:8 | x | $@ | summaries.rb:1:20:1:36 | call to source :  | call to source :  |
| summaries.rb:12:8:12:8 | x | summaries.rb:1:20:1:36 | call to source :  | summaries.rb:12:8:12:8 | x | $@ | summaries.rb:1:20:1:36 | call to source :  | call to source :  |
| summaries.rb:18:6:18:13 | tainted3 | summaries.rb:1:20:1:36 | call to source :  | summaries.rb:18:6:18:13 | tainted3 | $@ | summaries.rb:1:20:1:36 | call to source :  | call to source :  |
| summaries.rb:18:6:18:13 | tainted3 | summaries.rb:1:20:1:36 | call to source :  | summaries.rb:18:6:18:13 | tainted3 | $@ | summaries.rb:1:20:1:36 | call to source :  | call to source :  |
| summaries.rb:21:6:21:13 | tainted4 | summaries.rb:1:20:1:36 | call to source :  | summaries.rb:21:6:21:13 | tainted4 | $@ | summaries.rb:1:20:1:36 | call to source :  | call to source :  |
| summaries.rb:27:6:27:13 | tainted5 | summaries.rb:1:20:1:36 | call to source :  | summaries.rb:27:6:27:13 | tainted5 | $@ | summaries.rb:1:20:1:36 | call to source :  | call to source :  |
| summaries.rb:30:6:30:42 | call to onlyWithBlock | summaries.rb:1:20:1:36 | call to source :  | summaries.rb:30:6:30:42 | call to onlyWithBlock | $@ | summaries.rb:1:20:1:36 | call to source :  | call to source :  |
| summaries.rb:31:6:31:34 | call to onlyWithoutBlock | summaries.rb:1:20:1:36 | call to source :  | summaries.rb:31:6:31:34 | call to onlyWithoutBlock | $@ | summaries.rb:1:20:1:36 | call to source :  | call to source :  |
| summaries.rb:34:16:34:22 | tainted | summaries.rb:1:20:1:36 | call to source :  | summaries.rb:34:16:34:22 | tainted | $@ | summaries.rb:1:20:1:36 | call to source :  | call to source :  |
| summaries.rb:34:16:34:22 | tainted | summaries.rb:1:20:1:36 | call to source :  | summaries.rb:34:16:34:22 | tainted | $@ | summaries.rb:1:20:1:36 | call to source :  | call to source :  |
| summaries.rb:35:16:35:22 | tainted | summaries.rb:1:20:1:36 | call to source :  | summaries.rb:35:16:35:22 | tainted | $@ | summaries.rb:1:20:1:36 | call to source :  | call to source :  |
| summaries.rb:35:16:35:22 | tainted | summaries.rb:1:20:1:36 | call to source :  | summaries.rb:35:16:35:22 | tainted | $@ | summaries.rb:1:20:1:36 | call to source :  | call to source :  |
| summaries.rb:36:21:36:27 | tainted | summaries.rb:1:20:1:36 | call to source :  | summaries.rb:36:21:36:27 | tainted | $@ | summaries.rb:1:20:1:36 | call to source :  | call to source :  |
| summaries.rb:36:21:36:27 | tainted | summaries.rb:1:20:1:36 | call to source :  | summaries.rb:36:21:36:27 | tainted | $@ | summaries.rb:1:20:1:36 | call to source :  | call to source :  |
| summaries.rb:37:36:37:42 | tainted | summaries.rb:1:20:1:36 | call to source :  | summaries.rb:37:36:37:42 | tainted | $@ | summaries.rb:1:20:1:36 | call to source :  | call to source :  |
| summaries.rb:37:36:37:42 | tainted | summaries.rb:1:20:1:36 | call to source :  | summaries.rb:37:36:37:42 | tainted | $@ | summaries.rb:1:20:1:36 | call to source :  | call to source :  |
| summaries.rb:41:8:41:25 | call to matchedByName | summaries.rb:40:7:40:17 | call to source :  | summaries.rb:41:8:41:25 | call to matchedByName | $@ | summaries.rb:40:7:40:17 | call to source :  | call to source :  |
| summaries.rb:42:8:42:25 | call to matchedByName | summaries.rb:40:7:40:17 | call to source :  | summaries.rb:42:8:42:25 | call to matchedByName | $@ | summaries.rb:40:7:40:17 | call to source :  | call to source :  |
| summaries.rb:44:8:44:27 | call to matchedByNameRcv | summaries.rb:40:7:40:17 | call to source :  | summaries.rb:44:8:44:27 | call to matchedByNameRcv | $@ | summaries.rb:40:7:40:17 | call to source :  | call to source :  |
| summaries.rb:48:8:48:42 | call to preserveTaint | summaries.rb:48:24:48:41 | call to source :  | summaries.rb:48:8:48:42 | call to preserveTaint | $@ | summaries.rb:48:24:48:41 | call to source :  | call to source :  |
| summaries.rb:51:6:51:31 | call to namedArg | summaries.rb:1:20:1:36 | call to source :  | summaries.rb:51:6:51:31 | call to namedArg | $@ | summaries.rb:1:20:1:36 | call to source :  | call to source :  |
| summaries.rb:54:6:54:25 | call to namedArg | summaries.rb:53:15:53:31 | call to source :  | summaries.rb:54:6:54:25 | call to namedArg | $@ | summaries.rb:53:15:53:31 | call to source :  | call to source :  |
| summaries.rb:56:6:56:29 | call to anyArg | summaries.rb:1:20:1:36 | call to source :  | summaries.rb:56:6:56:29 | call to anyArg | $@ | summaries.rb:1:20:1:36 | call to source :  | call to source :  |
| summaries.rb:57:6:57:24 | call to anyArg | summaries.rb:1:20:1:36 | call to source :  | summaries.rb:57:6:57:24 | call to anyArg | $@ | summaries.rb:1:20:1:36 | call to source :  | call to source :  |
| summaries.rb:59:6:59:34 | call to anyNamedArg | summaries.rb:1:20:1:36 | call to source :  | summaries.rb:59:6:59:34 | call to anyNamedArg | $@ | summaries.rb:1:20:1:36 | call to source :  | call to source :  |
| summaries.rb:63:6:63:39 | call to anyPositionFromOne | summaries.rb:1:20:1:36 | call to source :  | summaries.rb:63:6:63:39 | call to anyPositionFromOne | $@ | summaries.rb:1:20:1:36 | call to source :  | call to source :  |
| summaries.rb:66:8:66:8 | x | summaries.rb:1:20:1:36 | call to source :  | summaries.rb:66:8:66:8 | x | $@ | summaries.rb:1:20:1:36 | call to source :  | call to source :  |
| summaries.rb:73:8:73:54 | call to preserveTaint | summaries.rb:73:24:73:53 | call to source :  | summaries.rb:73:8:73:54 | call to preserveTaint | $@ | summaries.rb:73:24:73:53 | call to source :  | call to source :  |
| summaries.rb:76:8:76:57 | call to preserveTaint | summaries.rb:76:26:76:56 | call to source :  | summaries.rb:76:8:76:57 | call to preserveTaint | $@ | summaries.rb:76:26:76:56 | call to source :  | call to source :  |
<<<<<<< HEAD
| summaries.rb:81:6:81:9 | ...[...] | summaries.rb:79:15:79:29 | call to source :  | summaries.rb:81:6:81:9 | ...[...] | $@ | summaries.rb:79:15:79:29 | call to source :  | call to source :  |
| summaries.rb:81:6:81:9 | ...[...] | summaries.rb:79:15:79:29 | call to source :  | summaries.rb:81:6:81:9 | ...[...] | $@ | summaries.rb:79:15:79:29 | call to source :  | call to source :  |
| summaries.rb:82:6:82:9 | ...[...] | summaries.rb:79:32:79:46 | call to source :  | summaries.rb:82:6:82:9 | ...[...] | $@ | summaries.rb:79:32:79:46 | call to source :  | call to source :  |
| summaries.rb:82:6:82:9 | ...[...] | summaries.rb:79:32:79:46 | call to source :  | summaries.rb:82:6:82:9 | ...[...] | $@ | summaries.rb:79:32:79:46 | call to source :  | call to source :  |
| summaries.rb:85:6:85:9 | ...[...] | summaries.rb:79:15:79:29 | call to source :  | summaries.rb:85:6:85:9 | ...[...] | $@ | summaries.rb:79:15:79:29 | call to source :  | call to source :  |
| summaries.rb:85:6:85:9 | ...[...] | summaries.rb:79:15:79:29 | call to source :  | summaries.rb:85:6:85:9 | ...[...] | $@ | summaries.rb:79:15:79:29 | call to source :  | call to source :  |
| summaries.rb:90:6:90:9 | ...[...] | summaries.rb:79:32:79:46 | call to source :  | summaries.rb:90:6:90:9 | ...[...] | $@ | summaries.rb:79:32:79:46 | call to source :  | call to source :  |
| summaries.rb:90:6:90:9 | ...[...] | summaries.rb:79:32:79:46 | call to source :  | summaries.rb:90:6:90:9 | ...[...] | $@ | summaries.rb:79:32:79:46 | call to source :  | call to source :  |
| summaries.rb:94:6:94:16 | call to get_value | summaries.rb:93:13:93:26 | call to source :  | summaries.rb:94:6:94:16 | call to get_value | $@ | summaries.rb:93:13:93:26 | call to source :  | call to source :  |
| summaries.rb:94:6:94:16 | call to get_value | summaries.rb:93:13:93:26 | call to source :  | summaries.rb:94:6:94:16 | call to get_value | $@ | summaries.rb:93:13:93:26 | call to source :  | call to source :  |
| summaries.rb:106:6:106:6 | y | summaries.rb:1:20:1:36 | call to source :  | summaries.rb:106:6:106:6 | y | $@ | summaries.rb:1:20:1:36 | call to source :  | call to source :  |
| summaries.rb:107:6:107:6 | z | summaries.rb:1:20:1:36 | call to source :  | summaries.rb:107:6:107:6 | z | $@ | summaries.rb:1:20:1:36 | call to source :  | call to source :  |
| summaries.rb:111:6:111:6 | x | summaries.rb:1:20:1:36 | call to source :  | summaries.rb:111:6:111:6 | x | $@ | summaries.rb:1:20:1:36 | call to source :  | call to source :  |
| summaries.rb:113:16:113:22 | tainted | summaries.rb:1:20:1:36 | call to source :  | summaries.rb:113:16:113:22 | tainted | $@ | summaries.rb:1:20:1:36 | call to source :  | call to source :  |
| summaries.rb:113:16:113:22 | tainted | summaries.rb:1:20:1:36 | call to source :  | summaries.rb:113:16:113:22 | tainted | $@ | summaries.rb:1:20:1:36 | call to source :  | call to source :  |
| summaries.rb:114:21:114:27 | tainted | summaries.rb:1:20:1:36 | call to source :  | summaries.rb:114:21:114:27 | tainted | $@ | summaries.rb:1:20:1:36 | call to source :  | call to source :  |
| summaries.rb:114:21:114:27 | tainted | summaries.rb:1:20:1:36 | call to source :  | summaries.rb:114:21:114:27 | tainted | $@ | summaries.rb:1:20:1:36 | call to source :  | call to source :  |
| summaries.rb:117:26:117:32 | tainted | summaries.rb:1:20:1:36 | call to source :  | summaries.rb:117:26:117:32 | tainted | $@ | summaries.rb:1:20:1:36 | call to source :  | call to source :  |
| summaries.rb:117:26:117:32 | tainted | summaries.rb:1:20:1:36 | call to source :  | summaries.rb:117:26:117:32 | tainted | $@ | summaries.rb:1:20:1:36 | call to source :  | call to source :  |
| summaries.rb:119:23:119:29 | tainted | summaries.rb:1:20:1:36 | call to source :  | summaries.rb:119:23:119:29 | tainted | $@ | summaries.rb:1:20:1:36 | call to source :  | call to source :  |
| summaries.rb:119:23:119:29 | tainted | summaries.rb:1:20:1:36 | call to source :  | summaries.rb:119:23:119:29 | tainted | $@ | summaries.rb:1:20:1:36 | call to source :  | call to source :  |
| summaries.rb:122:26:122:32 | tainted | summaries.rb:1:20:1:36 | call to source :  | summaries.rb:122:26:122:32 | tainted | $@ | summaries.rb:1:20:1:36 | call to source :  | call to source :  |
| summaries.rb:122:26:122:32 | tainted | summaries.rb:1:20:1:36 | call to source :  | summaries.rb:122:26:122:32 | tainted | $@ | summaries.rb:1:20:1:36 | call to source :  | call to source :  |
| summaries.rb:124:16:124:22 | tainted | summaries.rb:1:20:1:36 | call to source :  | summaries.rb:124:16:124:22 | tainted | $@ | summaries.rb:1:20:1:36 | call to source :  | call to source :  |
| summaries.rb:124:16:124:22 | tainted | summaries.rb:1:20:1:36 | call to source :  | summaries.rb:124:16:124:22 | tainted | $@ | summaries.rb:1:20:1:36 | call to source :  | call to source :  |
| summaries.rb:127:39:127:45 | tainted | summaries.rb:1:20:1:36 | call to source :  | summaries.rb:127:39:127:45 | tainted | $@ | summaries.rb:1:20:1:36 | call to source :  | call to source :  |
| summaries.rb:127:39:127:45 | tainted | summaries.rb:1:20:1:36 | call to source :  | summaries.rb:127:39:127:45 | tainted | $@ | summaries.rb:1:20:1:36 | call to source :  | call to source :  |
=======
| summaries.rb:81:6:81:24 | call to readElementOne | summaries.rb:79:15:79:29 | call to source :  | summaries.rb:81:6:81:24 | call to readElementOne | $@ | summaries.rb:79:15:79:29 | call to source :  | call to source :  |
| summaries.rb:81:6:81:24 | call to readElementOne | summaries.rb:79:15:79:29 | call to source :  | summaries.rb:81:6:81:24 | call to readElementOne | $@ | summaries.rb:79:15:79:29 | call to source :  | call to source :  |
| summaries.rb:81:6:81:24 | call to readElementOne | summaries.rb:80:13:80:27 | call to source :  | summaries.rb:81:6:81:24 | call to readElementOne | $@ | summaries.rb:80:13:80:27 | call to source :  | call to source :  |
| summaries.rb:81:6:81:24 | call to readElementOne | summaries.rb:80:13:80:27 | call to source :  | summaries.rb:81:6:81:24 | call to readElementOne | $@ | summaries.rb:80:13:80:27 | call to source :  | call to source :  |
| summaries.rb:82:6:82:31 | call to readExactlyElementOne | summaries.rb:79:15:79:29 | call to source :  | summaries.rb:82:6:82:31 | call to readExactlyElementOne | $@ | summaries.rb:79:15:79:29 | call to source :  | call to source :  |
| summaries.rb:82:6:82:31 | call to readExactlyElementOne | summaries.rb:79:15:79:29 | call to source :  | summaries.rb:82:6:82:31 | call to readExactlyElementOne | $@ | summaries.rb:79:15:79:29 | call to source :  | call to source :  |
| summaries.rb:83:6:83:9 | ...[...] | summaries.rb:80:13:80:27 | call to source :  | summaries.rb:83:6:83:9 | ...[...] | $@ | summaries.rb:80:13:80:27 | call to source :  | call to source :  |
| summaries.rb:83:6:83:9 | ...[...] | summaries.rb:80:13:80:27 | call to source :  | summaries.rb:83:6:83:9 | ...[...] | $@ | summaries.rb:80:13:80:27 | call to source :  | call to source :  |
| summaries.rb:84:6:84:9 | ...[...] | summaries.rb:79:15:79:29 | call to source :  | summaries.rb:84:6:84:9 | ...[...] | $@ | summaries.rb:79:15:79:29 | call to source :  | call to source :  |
| summaries.rb:84:6:84:9 | ...[...] | summaries.rb:79:15:79:29 | call to source :  | summaries.rb:84:6:84:9 | ...[...] | $@ | summaries.rb:79:15:79:29 | call to source :  | call to source :  |
| summaries.rb:84:6:84:9 | ...[...] | summaries.rb:80:13:80:27 | call to source :  | summaries.rb:84:6:84:9 | ...[...] | $@ | summaries.rb:80:13:80:27 | call to source :  | call to source :  |
| summaries.rb:84:6:84:9 | ...[...] | summaries.rb:80:13:80:27 | call to source :  | summaries.rb:84:6:84:9 | ...[...] | $@ | summaries.rb:80:13:80:27 | call to source :  | call to source :  |
| summaries.rb:85:6:85:9 | ...[...] | summaries.rb:79:32:79:46 | call to source :  | summaries.rb:85:6:85:9 | ...[...] | $@ | summaries.rb:79:32:79:46 | call to source :  | call to source :  |
| summaries.rb:85:6:85:9 | ...[...] | summaries.rb:79:32:79:46 | call to source :  | summaries.rb:85:6:85:9 | ...[...] | $@ | summaries.rb:79:32:79:46 | call to source :  | call to source :  |
| summaries.rb:85:6:85:9 | ...[...] | summaries.rb:80:13:80:27 | call to source :  | summaries.rb:85:6:85:9 | ...[...] | $@ | summaries.rb:80:13:80:27 | call to source :  | call to source :  |
| summaries.rb:85:6:85:9 | ...[...] | summaries.rb:80:13:80:27 | call to source :  | summaries.rb:85:6:85:9 | ...[...] | $@ | summaries.rb:80:13:80:27 | call to source :  | call to source :  |
| summaries.rb:87:6:87:9 | ...[...] | summaries.rb:80:13:80:27 | call to source :  | summaries.rb:87:6:87:9 | ...[...] | $@ | summaries.rb:80:13:80:27 | call to source :  | call to source :  |
| summaries.rb:87:6:87:9 | ...[...] | summaries.rb:80:13:80:27 | call to source :  | summaries.rb:87:6:87:9 | ...[...] | $@ | summaries.rb:80:13:80:27 | call to source :  | call to source :  |
| summaries.rb:88:6:88:9 | ...[...] | summaries.rb:79:15:79:29 | call to source :  | summaries.rb:88:6:88:9 | ...[...] | $@ | summaries.rb:79:15:79:29 | call to source :  | call to source :  |
| summaries.rb:88:6:88:9 | ...[...] | summaries.rb:79:15:79:29 | call to source :  | summaries.rb:88:6:88:9 | ...[...] | $@ | summaries.rb:79:15:79:29 | call to source :  | call to source :  |
| summaries.rb:88:6:88:9 | ...[...] | summaries.rb:80:13:80:27 | call to source :  | summaries.rb:88:6:88:9 | ...[...] | $@ | summaries.rb:80:13:80:27 | call to source :  | call to source :  |
| summaries.rb:88:6:88:9 | ...[...] | summaries.rb:80:13:80:27 | call to source :  | summaries.rb:88:6:88:9 | ...[...] | $@ | summaries.rb:80:13:80:27 | call to source :  | call to source :  |
| summaries.rb:89:6:89:9 | ...[...] | summaries.rb:80:13:80:27 | call to source :  | summaries.rb:89:6:89:9 | ...[...] | $@ | summaries.rb:80:13:80:27 | call to source :  | call to source :  |
| summaries.rb:89:6:89:9 | ...[...] | summaries.rb:80:13:80:27 | call to source :  | summaries.rb:89:6:89:9 | ...[...] | $@ | summaries.rb:80:13:80:27 | call to source :  | call to source :  |
| summaries.rb:92:6:92:9 | ...[...] | summaries.rb:79:15:79:29 | call to source :  | summaries.rb:92:6:92:9 | ...[...] | $@ | summaries.rb:79:15:79:29 | call to source :  | call to source :  |
| summaries.rb:92:6:92:9 | ...[...] | summaries.rb:79:15:79:29 | call to source :  | summaries.rb:92:6:92:9 | ...[...] | $@ | summaries.rb:79:15:79:29 | call to source :  | call to source :  |
| summaries.rb:95:6:95:9 | ...[...] | summaries.rb:80:13:80:27 | call to source :  | summaries.rb:95:6:95:9 | ...[...] | $@ | summaries.rb:80:13:80:27 | call to source :  | call to source :  |
| summaries.rb:95:6:95:9 | ...[...] | summaries.rb:80:13:80:27 | call to source :  | summaries.rb:95:6:95:9 | ...[...] | $@ | summaries.rb:80:13:80:27 | call to source :  | call to source :  |
| summaries.rb:96:6:96:9 | ...[...] | summaries.rb:80:13:80:27 | call to source :  | summaries.rb:96:6:96:9 | ...[...] | $@ | summaries.rb:80:13:80:27 | call to source :  | call to source :  |
| summaries.rb:96:6:96:9 | ...[...] | summaries.rb:80:13:80:27 | call to source :  | summaries.rb:96:6:96:9 | ...[...] | $@ | summaries.rb:80:13:80:27 | call to source :  | call to source :  |
| summaries.rb:97:6:97:9 | ...[...] | summaries.rb:79:32:79:46 | call to source :  | summaries.rb:97:6:97:9 | ...[...] | $@ | summaries.rb:79:32:79:46 | call to source :  | call to source :  |
| summaries.rb:97:6:97:9 | ...[...] | summaries.rb:79:32:79:46 | call to source :  | summaries.rb:97:6:97:9 | ...[...] | $@ | summaries.rb:79:32:79:46 | call to source :  | call to source :  |
| summaries.rb:97:6:97:9 | ...[...] | summaries.rb:80:13:80:27 | call to source :  | summaries.rb:97:6:97:9 | ...[...] | $@ | summaries.rb:80:13:80:27 | call to source :  | call to source :  |
| summaries.rb:97:6:97:9 | ...[...] | summaries.rb:80:13:80:27 | call to source :  | summaries.rb:97:6:97:9 | ...[...] | $@ | summaries.rb:80:13:80:27 | call to source :  | call to source :  |
| summaries.rb:101:6:101:9 | ...[...] | summaries.rb:79:32:79:46 | call to source :  | summaries.rb:101:6:101:9 | ...[...] | $@ | summaries.rb:79:32:79:46 | call to source :  | call to source :  |
| summaries.rb:101:6:101:9 | ...[...] | summaries.rb:79:32:79:46 | call to source :  | summaries.rb:101:6:101:9 | ...[...] | $@ | summaries.rb:79:32:79:46 | call to source :  | call to source :  |
| summaries.rb:105:6:105:16 | call to get_value | summaries.rb:104:13:104:26 | call to source :  | summaries.rb:105:6:105:16 | call to get_value | $@ | summaries.rb:104:13:104:26 | call to source :  | call to source :  |
| summaries.rb:105:6:105:16 | call to get_value | summaries.rb:104:13:104:26 | call to source :  | summaries.rb:105:6:105:16 | call to get_value | $@ | summaries.rb:104:13:104:26 | call to source :  | call to source :  |
| summaries.rb:117:6:117:6 | y | summaries.rb:1:20:1:36 | call to source :  | summaries.rb:117:6:117:6 | y | $@ | summaries.rb:1:20:1:36 | call to source :  | call to source :  |
| summaries.rb:118:6:118:6 | z | summaries.rb:1:20:1:36 | call to source :  | summaries.rb:118:6:118:6 | z | $@ | summaries.rb:1:20:1:36 | call to source :  | call to source :  |
| summaries.rb:122:6:122:6 | x | summaries.rb:1:20:1:36 | call to source :  | summaries.rb:122:6:122:6 | x | $@ | summaries.rb:1:20:1:36 | call to source :  | call to source :  |
| summaries.rb:124:16:124:22 | tainted | summaries.rb:1:20:1:36 | call to source :  | summaries.rb:124:16:124:22 | tainted | $@ | summaries.rb:1:20:1:36 | call to source :  | call to source :  |
| summaries.rb:124:16:124:22 | tainted | summaries.rb:1:20:1:36 | call to source :  | summaries.rb:124:16:124:22 | tainted | $@ | summaries.rb:1:20:1:36 | call to source :  | call to source :  |
| summaries.rb:125:21:125:27 | tainted | summaries.rb:1:20:1:36 | call to source :  | summaries.rb:125:21:125:27 | tainted | $@ | summaries.rb:1:20:1:36 | call to source :  | call to source :  |
| summaries.rb:125:21:125:27 | tainted | summaries.rb:1:20:1:36 | call to source :  | summaries.rb:125:21:125:27 | tainted | $@ | summaries.rb:1:20:1:36 | call to source :  | call to source :  |
| summaries.rb:128:26:128:32 | tainted | summaries.rb:1:20:1:36 | call to source :  | summaries.rb:128:26:128:32 | tainted | $@ | summaries.rb:1:20:1:36 | call to source :  | call to source :  |
| summaries.rb:128:26:128:32 | tainted | summaries.rb:1:20:1:36 | call to source :  | summaries.rb:128:26:128:32 | tainted | $@ | summaries.rb:1:20:1:36 | call to source :  | call to source :  |
| summaries.rb:130:23:130:29 | tainted | summaries.rb:1:20:1:36 | call to source :  | summaries.rb:130:23:130:29 | tainted | $@ | summaries.rb:1:20:1:36 | call to source :  | call to source :  |
| summaries.rb:130:23:130:29 | tainted | summaries.rb:1:20:1:36 | call to source :  | summaries.rb:130:23:130:29 | tainted | $@ | summaries.rb:1:20:1:36 | call to source :  | call to source :  |
>>>>>>> 22946b17
warning
| CSV type row should have 5 columns but has 2: test;TooFewColumns |
| CSV type row should have 5 columns but has 8: test;TooManyColumns;;;Member[Foo].Instance;too;many;columns |
| Invalid argument '0-1' in token 'Argument[0-1]' in access path: Method[foo].Argument[0-1] |
| Invalid argument '*' in token 'Argument[*]' in access path: Method[foo].Argument[*] |
| Invalid token 'Argument' is missing its arguments, in access path: Method[foo].Argument |
| Invalid token 'Member' is missing its arguments, in access path: Method[foo].Member |
| Invalid token name 'Arg' in access path: Method[foo].Arg[0] |<|MERGE_RESOLUTION|>--- conflicted
+++ resolved
@@ -24,24 +24,6 @@
 | summaries.rb:1:11:1:36 | call to identity :  | summaries.rb:59:27:59:33 | tainted :  |
 | summaries.rb:1:11:1:36 | call to identity :  | summaries.rb:63:32:63:38 | tainted :  |
 | summaries.rb:1:11:1:36 | call to identity :  | summaries.rb:65:23:65:29 | tainted :  |
-<<<<<<< HEAD
-| summaries.rb:1:11:1:36 | call to identity :  | summaries.rb:104:16:104:22 | tainted :  |
-| summaries.rb:1:11:1:36 | call to identity :  | summaries.rb:110:14:110:20 | tainted :  |
-| summaries.rb:1:11:1:36 | call to identity :  | summaries.rb:113:16:113:22 | tainted |
-| summaries.rb:1:11:1:36 | call to identity :  | summaries.rb:113:16:113:22 | tainted |
-| summaries.rb:1:11:1:36 | call to identity :  | summaries.rb:114:21:114:27 | tainted |
-| summaries.rb:1:11:1:36 | call to identity :  | summaries.rb:114:21:114:27 | tainted |
-| summaries.rb:1:11:1:36 | call to identity :  | summaries.rb:117:26:117:32 | tainted |
-| summaries.rb:1:11:1:36 | call to identity :  | summaries.rb:117:26:117:32 | tainted |
-| summaries.rb:1:11:1:36 | call to identity :  | summaries.rb:119:23:119:29 | tainted |
-| summaries.rb:1:11:1:36 | call to identity :  | summaries.rb:119:23:119:29 | tainted |
-| summaries.rb:1:11:1:36 | call to identity :  | summaries.rb:122:26:122:32 | tainted |
-| summaries.rb:1:11:1:36 | call to identity :  | summaries.rb:122:26:122:32 | tainted |
-| summaries.rb:1:11:1:36 | call to identity :  | summaries.rb:124:16:124:22 | tainted |
-| summaries.rb:1:11:1:36 | call to identity :  | summaries.rb:124:16:124:22 | tainted |
-| summaries.rb:1:11:1:36 | call to identity :  | summaries.rb:127:39:127:45 | tainted |
-| summaries.rb:1:11:1:36 | call to identity :  | summaries.rb:127:39:127:45 | tainted |
-=======
 | summaries.rb:1:11:1:36 | call to identity :  | summaries.rb:115:16:115:22 | tainted :  |
 | summaries.rb:1:11:1:36 | call to identity :  | summaries.rb:121:14:121:20 | tainted :  |
 | summaries.rb:1:11:1:36 | call to identity :  | summaries.rb:124:16:124:22 | tainted |
@@ -52,7 +34,12 @@
 | summaries.rb:1:11:1:36 | call to identity :  | summaries.rb:128:26:128:32 | tainted |
 | summaries.rb:1:11:1:36 | call to identity :  | summaries.rb:130:23:130:29 | tainted |
 | summaries.rb:1:11:1:36 | call to identity :  | summaries.rb:130:23:130:29 | tainted |
->>>>>>> 22946b17
+| summaries.rb:1:11:1:36 | call to identity :  | summaries.rb:133:26:133:32 | tainted |
+| summaries.rb:1:11:1:36 | call to identity :  | summaries.rb:133:26:133:32 | tainted |
+| summaries.rb:1:11:1:36 | call to identity :  | summaries.rb:135:16:135:22 | tainted |
+| summaries.rb:1:11:1:36 | call to identity :  | summaries.rb:135:16:135:22 | tainted |
+| summaries.rb:1:11:1:36 | call to identity :  | summaries.rb:138:39:138:45 | tainted |
+| summaries.rb:1:11:1:36 | call to identity :  | summaries.rb:138:39:138:45 | tainted |
 | summaries.rb:1:20:1:36 | call to source :  | summaries.rb:1:11:1:36 | call to identity :  |
 | summaries.rb:1:20:1:36 | call to source :  | summaries.rb:1:11:1:36 | call to identity :  |
 | summaries.rb:4:12:7:3 | call to apply_block :  | summaries.rb:9:6:9:13 | tainted2 |
@@ -98,51 +85,6 @@
 | summaries.rb:76:26:76:56 | call to source :  | summaries.rb:76:8:76:57 | call to preserveTaint |
 | summaries.rb:79:15:79:29 | call to source :  | summaries.rb:81:6:81:6 | a [element 1] :  |
 | summaries.rb:79:15:79:29 | call to source :  | summaries.rb:81:6:81:6 | a [element 1] :  |
-<<<<<<< HEAD
-| summaries.rb:79:15:79:29 | call to source :  | summaries.rb:83:5:83:5 | a [element 1] :  |
-| summaries.rb:79:15:79:29 | call to source :  | summaries.rb:83:5:83:5 | a [element 1] :  |
-| summaries.rb:79:32:79:46 | call to source :  | summaries.rb:82:6:82:6 | a [element 2] :  |
-| summaries.rb:79:32:79:46 | call to source :  | summaries.rb:82:6:82:6 | a [element 2] :  |
-| summaries.rb:79:32:79:46 | call to source :  | summaries.rb:87:1:87:1 | a [element 2] :  |
-| summaries.rb:79:32:79:46 | call to source :  | summaries.rb:87:1:87:1 | a [element 2] :  |
-| summaries.rb:81:6:81:6 | a [element 1] :  | summaries.rb:81:6:81:9 | ...[...] |
-| summaries.rb:81:6:81:6 | a [element 1] :  | summaries.rb:81:6:81:9 | ...[...] |
-| summaries.rb:82:6:82:6 | a [element 2] :  | summaries.rb:82:6:82:9 | ...[...] |
-| summaries.rb:82:6:82:6 | a [element 2] :  | summaries.rb:82:6:82:9 | ...[...] |
-| summaries.rb:83:5:83:5 | a [element 1] :  | summaries.rb:83:5:83:22 | call to withElementOne [element 1] :  |
-| summaries.rb:83:5:83:5 | a [element 1] :  | summaries.rb:83:5:83:22 | call to withElementOne [element 1] :  |
-| summaries.rb:83:5:83:22 | call to withElementOne [element 1] :  | summaries.rb:85:6:85:6 | b [element 1] :  |
-| summaries.rb:83:5:83:22 | call to withElementOne [element 1] :  | summaries.rb:85:6:85:6 | b [element 1] :  |
-| summaries.rb:85:6:85:6 | b [element 1] :  | summaries.rb:85:6:85:9 | ...[...] |
-| summaries.rb:85:6:85:6 | b [element 1] :  | summaries.rb:85:6:85:9 | ...[...] |
-| summaries.rb:87:1:87:1 | [post] a [element 2] :  | summaries.rb:90:6:90:6 | a [element 2] :  |
-| summaries.rb:87:1:87:1 | [post] a [element 2] :  | summaries.rb:90:6:90:6 | a [element 2] :  |
-| summaries.rb:87:1:87:1 | a [element 2] :  | summaries.rb:87:1:87:1 | [post] a [element 2] :  |
-| summaries.rb:87:1:87:1 | a [element 2] :  | summaries.rb:87:1:87:1 | [post] a [element 2] :  |
-| summaries.rb:90:6:90:6 | a [element 2] :  | summaries.rb:90:6:90:9 | ...[...] |
-| summaries.rb:90:6:90:6 | a [element 2] :  | summaries.rb:90:6:90:9 | ...[...] |
-| summaries.rb:93:1:93:1 | [post] x [@value] :  | summaries.rb:94:6:94:6 | x [@value] :  |
-| summaries.rb:93:1:93:1 | [post] x [@value] :  | summaries.rb:94:6:94:6 | x [@value] :  |
-| summaries.rb:93:13:93:26 | call to source :  | summaries.rb:93:1:93:1 | [post] x [@value] :  |
-| summaries.rb:93:13:93:26 | call to source :  | summaries.rb:93:1:93:1 | [post] x [@value] :  |
-| summaries.rb:94:6:94:6 | x [@value] :  | summaries.rb:94:6:94:16 | call to get_value |
-| summaries.rb:94:6:94:6 | x [@value] :  | summaries.rb:94:6:94:16 | call to get_value |
-| summaries.rb:104:16:104:22 | [post] tainted :  | summaries.rb:110:14:110:20 | tainted :  |
-| summaries.rb:104:16:104:22 | [post] tainted :  | summaries.rb:113:16:113:22 | tainted |
-| summaries.rb:104:16:104:22 | [post] tainted :  | summaries.rb:114:21:114:27 | tainted |
-| summaries.rb:104:16:104:22 | [post] tainted :  | summaries.rb:117:26:117:32 | tainted |
-| summaries.rb:104:16:104:22 | [post] tainted :  | summaries.rb:119:23:119:29 | tainted |
-| summaries.rb:104:16:104:22 | [post] tainted :  | summaries.rb:122:26:122:32 | tainted |
-| summaries.rb:104:16:104:22 | [post] tainted :  | summaries.rb:124:16:124:22 | tainted |
-| summaries.rb:104:16:104:22 | [post] tainted :  | summaries.rb:127:39:127:45 | tainted |
-| summaries.rb:104:16:104:22 | tainted :  | summaries.rb:104:16:104:22 | [post] tainted :  |
-| summaries.rb:104:16:104:22 | tainted :  | summaries.rb:104:25:104:25 | [post] y :  |
-| summaries.rb:104:16:104:22 | tainted :  | summaries.rb:104:33:104:33 | [post] z :  |
-| summaries.rb:104:25:104:25 | [post] y :  | summaries.rb:106:6:106:6 | y |
-| summaries.rb:104:33:104:33 | [post] z :  | summaries.rb:107:6:107:6 | z |
-| summaries.rb:110:1:110:1 | [post] x :  | summaries.rb:111:6:111:6 | x |
-| summaries.rb:110:14:110:20 | tainted :  | summaries.rb:110:1:110:1 | [post] x :  |
-=======
 | summaries.rb:79:15:79:29 | call to source :  | summaries.rb:82:6:82:6 | a [element 1] :  |
 | summaries.rb:79:15:79:29 | call to source :  | summaries.rb:82:6:82:6 | a [element 1] :  |
 | summaries.rb:79:15:79:29 | call to source :  | summaries.rb:84:6:84:6 | a [element 1] :  |
@@ -250,6 +192,9 @@
 | summaries.rb:115:16:115:22 | [post] tainted :  | summaries.rb:125:21:125:27 | tainted |
 | summaries.rb:115:16:115:22 | [post] tainted :  | summaries.rb:128:26:128:32 | tainted |
 | summaries.rb:115:16:115:22 | [post] tainted :  | summaries.rb:130:23:130:29 | tainted |
+| summaries.rb:115:16:115:22 | [post] tainted :  | summaries.rb:133:26:133:32 | tainted |
+| summaries.rb:115:16:115:22 | [post] tainted :  | summaries.rb:135:16:135:22 | tainted |
+| summaries.rb:115:16:115:22 | [post] tainted :  | summaries.rb:138:39:138:45 | tainted |
 | summaries.rb:115:16:115:22 | tainted :  | summaries.rb:115:16:115:22 | [post] tainted :  |
 | summaries.rb:115:16:115:22 | tainted :  | summaries.rb:115:25:115:25 | [post] y :  |
 | summaries.rb:115:16:115:22 | tainted :  | summaries.rb:115:33:115:33 | [post] z :  |
@@ -257,7 +202,6 @@
 | summaries.rb:115:33:115:33 | [post] z :  | summaries.rb:118:6:118:6 | z |
 | summaries.rb:121:1:121:1 | [post] x :  | summaries.rb:122:6:122:6 | x |
 | summaries.rb:121:14:121:20 | tainted :  | summaries.rb:121:1:121:1 | [post] x :  |
->>>>>>> 22946b17
 nodes
 | summaries.rb:1:11:1:36 | call to identity :  | semmle.label | call to identity :  |
 | summaries.rb:1:11:1:36 | call to identity :  | semmle.label | call to identity :  |
@@ -367,47 +311,6 @@
 | summaries.rb:85:6:85:6 | a [element] :  | semmle.label | a [element] :  |
 | summaries.rb:85:6:85:9 | ...[...] | semmle.label | ...[...] |
 | summaries.rb:85:6:85:9 | ...[...] | semmle.label | ...[...] |
-<<<<<<< HEAD
-| summaries.rb:87:1:87:1 | [post] a [element 2] :  | semmle.label | [post] a [element 2] :  |
-| summaries.rb:87:1:87:1 | [post] a [element 2] :  | semmle.label | [post] a [element 2] :  |
-| summaries.rb:87:1:87:1 | a [element 2] :  | semmle.label | a [element 2] :  |
-| summaries.rb:87:1:87:1 | a [element 2] :  | semmle.label | a [element 2] :  |
-| summaries.rb:90:6:90:6 | a [element 2] :  | semmle.label | a [element 2] :  |
-| summaries.rb:90:6:90:6 | a [element 2] :  | semmle.label | a [element 2] :  |
-| summaries.rb:90:6:90:9 | ...[...] | semmle.label | ...[...] |
-| summaries.rb:90:6:90:9 | ...[...] | semmle.label | ...[...] |
-| summaries.rb:93:1:93:1 | [post] x [@value] :  | semmle.label | [post] x [@value] :  |
-| summaries.rb:93:1:93:1 | [post] x [@value] :  | semmle.label | [post] x [@value] :  |
-| summaries.rb:93:13:93:26 | call to source :  | semmle.label | call to source :  |
-| summaries.rb:93:13:93:26 | call to source :  | semmle.label | call to source :  |
-| summaries.rb:94:6:94:6 | x [@value] :  | semmle.label | x [@value] :  |
-| summaries.rb:94:6:94:6 | x [@value] :  | semmle.label | x [@value] :  |
-| summaries.rb:94:6:94:16 | call to get_value | semmle.label | call to get_value |
-| summaries.rb:94:6:94:16 | call to get_value | semmle.label | call to get_value |
-| summaries.rb:104:16:104:22 | [post] tainted :  | semmle.label | [post] tainted :  |
-| summaries.rb:104:16:104:22 | tainted :  | semmle.label | tainted :  |
-| summaries.rb:104:25:104:25 | [post] y :  | semmle.label | [post] y :  |
-| summaries.rb:104:33:104:33 | [post] z :  | semmle.label | [post] z :  |
-| summaries.rb:106:6:106:6 | y | semmle.label | y |
-| summaries.rb:107:6:107:6 | z | semmle.label | z |
-| summaries.rb:110:1:110:1 | [post] x :  | semmle.label | [post] x :  |
-| summaries.rb:110:14:110:20 | tainted :  | semmle.label | tainted :  |
-| summaries.rb:111:6:111:6 | x | semmle.label | x |
-| summaries.rb:113:16:113:22 | tainted | semmle.label | tainted |
-| summaries.rb:113:16:113:22 | tainted | semmle.label | tainted |
-| summaries.rb:114:21:114:27 | tainted | semmle.label | tainted |
-| summaries.rb:114:21:114:27 | tainted | semmle.label | tainted |
-| summaries.rb:117:26:117:32 | tainted | semmle.label | tainted |
-| summaries.rb:117:26:117:32 | tainted | semmle.label | tainted |
-| summaries.rb:119:23:119:29 | tainted | semmle.label | tainted |
-| summaries.rb:119:23:119:29 | tainted | semmle.label | tainted |
-| summaries.rb:122:26:122:32 | tainted | semmle.label | tainted |
-| summaries.rb:122:26:122:32 | tainted | semmle.label | tainted |
-| summaries.rb:124:16:124:22 | tainted | semmle.label | tainted |
-| summaries.rb:124:16:124:22 | tainted | semmle.label | tainted |
-| summaries.rb:127:39:127:45 | tainted | semmle.label | tainted |
-| summaries.rb:127:39:127:45 | tainted | semmle.label | tainted |
-=======
 | summaries.rb:86:5:86:5 | a [element 1] :  | semmle.label | a [element 1] :  |
 | summaries.rb:86:5:86:5 | a [element 1] :  | semmle.label | a [element 1] :  |
 | summaries.rb:86:5:86:5 | a [element] :  | semmle.label | a [element] :  |
@@ -493,7 +396,12 @@
 | summaries.rb:128:26:128:32 | tainted | semmle.label | tainted |
 | summaries.rb:130:23:130:29 | tainted | semmle.label | tainted |
 | summaries.rb:130:23:130:29 | tainted | semmle.label | tainted |
->>>>>>> 22946b17
+| summaries.rb:133:26:133:32 | tainted | semmle.label | tainted |
+| summaries.rb:133:26:133:32 | tainted | semmle.label | tainted |
+| summaries.rb:135:16:135:22 | tainted | semmle.label | tainted |
+| summaries.rb:135:16:135:22 | tainted | semmle.label | tainted |
+| summaries.rb:138:39:138:45 | tainted | semmle.label | tainted |
+| summaries.rb:138:39:138:45 | tainted | semmle.label | tainted |
 subpaths
 invalidSpecComponent
 #select
@@ -532,35 +440,6 @@
 | summaries.rb:66:8:66:8 | x | summaries.rb:1:20:1:36 | call to source :  | summaries.rb:66:8:66:8 | x | $@ | summaries.rb:1:20:1:36 | call to source :  | call to source :  |
 | summaries.rb:73:8:73:54 | call to preserveTaint | summaries.rb:73:24:73:53 | call to source :  | summaries.rb:73:8:73:54 | call to preserveTaint | $@ | summaries.rb:73:24:73:53 | call to source :  | call to source :  |
 | summaries.rb:76:8:76:57 | call to preserveTaint | summaries.rb:76:26:76:56 | call to source :  | summaries.rb:76:8:76:57 | call to preserveTaint | $@ | summaries.rb:76:26:76:56 | call to source :  | call to source :  |
-<<<<<<< HEAD
-| summaries.rb:81:6:81:9 | ...[...] | summaries.rb:79:15:79:29 | call to source :  | summaries.rb:81:6:81:9 | ...[...] | $@ | summaries.rb:79:15:79:29 | call to source :  | call to source :  |
-| summaries.rb:81:6:81:9 | ...[...] | summaries.rb:79:15:79:29 | call to source :  | summaries.rb:81:6:81:9 | ...[...] | $@ | summaries.rb:79:15:79:29 | call to source :  | call to source :  |
-| summaries.rb:82:6:82:9 | ...[...] | summaries.rb:79:32:79:46 | call to source :  | summaries.rb:82:6:82:9 | ...[...] | $@ | summaries.rb:79:32:79:46 | call to source :  | call to source :  |
-| summaries.rb:82:6:82:9 | ...[...] | summaries.rb:79:32:79:46 | call to source :  | summaries.rb:82:6:82:9 | ...[...] | $@ | summaries.rb:79:32:79:46 | call to source :  | call to source :  |
-| summaries.rb:85:6:85:9 | ...[...] | summaries.rb:79:15:79:29 | call to source :  | summaries.rb:85:6:85:9 | ...[...] | $@ | summaries.rb:79:15:79:29 | call to source :  | call to source :  |
-| summaries.rb:85:6:85:9 | ...[...] | summaries.rb:79:15:79:29 | call to source :  | summaries.rb:85:6:85:9 | ...[...] | $@ | summaries.rb:79:15:79:29 | call to source :  | call to source :  |
-| summaries.rb:90:6:90:9 | ...[...] | summaries.rb:79:32:79:46 | call to source :  | summaries.rb:90:6:90:9 | ...[...] | $@ | summaries.rb:79:32:79:46 | call to source :  | call to source :  |
-| summaries.rb:90:6:90:9 | ...[...] | summaries.rb:79:32:79:46 | call to source :  | summaries.rb:90:6:90:9 | ...[...] | $@ | summaries.rb:79:32:79:46 | call to source :  | call to source :  |
-| summaries.rb:94:6:94:16 | call to get_value | summaries.rb:93:13:93:26 | call to source :  | summaries.rb:94:6:94:16 | call to get_value | $@ | summaries.rb:93:13:93:26 | call to source :  | call to source :  |
-| summaries.rb:94:6:94:16 | call to get_value | summaries.rb:93:13:93:26 | call to source :  | summaries.rb:94:6:94:16 | call to get_value | $@ | summaries.rb:93:13:93:26 | call to source :  | call to source :  |
-| summaries.rb:106:6:106:6 | y | summaries.rb:1:20:1:36 | call to source :  | summaries.rb:106:6:106:6 | y | $@ | summaries.rb:1:20:1:36 | call to source :  | call to source :  |
-| summaries.rb:107:6:107:6 | z | summaries.rb:1:20:1:36 | call to source :  | summaries.rb:107:6:107:6 | z | $@ | summaries.rb:1:20:1:36 | call to source :  | call to source :  |
-| summaries.rb:111:6:111:6 | x | summaries.rb:1:20:1:36 | call to source :  | summaries.rb:111:6:111:6 | x | $@ | summaries.rb:1:20:1:36 | call to source :  | call to source :  |
-| summaries.rb:113:16:113:22 | tainted | summaries.rb:1:20:1:36 | call to source :  | summaries.rb:113:16:113:22 | tainted | $@ | summaries.rb:1:20:1:36 | call to source :  | call to source :  |
-| summaries.rb:113:16:113:22 | tainted | summaries.rb:1:20:1:36 | call to source :  | summaries.rb:113:16:113:22 | tainted | $@ | summaries.rb:1:20:1:36 | call to source :  | call to source :  |
-| summaries.rb:114:21:114:27 | tainted | summaries.rb:1:20:1:36 | call to source :  | summaries.rb:114:21:114:27 | tainted | $@ | summaries.rb:1:20:1:36 | call to source :  | call to source :  |
-| summaries.rb:114:21:114:27 | tainted | summaries.rb:1:20:1:36 | call to source :  | summaries.rb:114:21:114:27 | tainted | $@ | summaries.rb:1:20:1:36 | call to source :  | call to source :  |
-| summaries.rb:117:26:117:32 | tainted | summaries.rb:1:20:1:36 | call to source :  | summaries.rb:117:26:117:32 | tainted | $@ | summaries.rb:1:20:1:36 | call to source :  | call to source :  |
-| summaries.rb:117:26:117:32 | tainted | summaries.rb:1:20:1:36 | call to source :  | summaries.rb:117:26:117:32 | tainted | $@ | summaries.rb:1:20:1:36 | call to source :  | call to source :  |
-| summaries.rb:119:23:119:29 | tainted | summaries.rb:1:20:1:36 | call to source :  | summaries.rb:119:23:119:29 | tainted | $@ | summaries.rb:1:20:1:36 | call to source :  | call to source :  |
-| summaries.rb:119:23:119:29 | tainted | summaries.rb:1:20:1:36 | call to source :  | summaries.rb:119:23:119:29 | tainted | $@ | summaries.rb:1:20:1:36 | call to source :  | call to source :  |
-| summaries.rb:122:26:122:32 | tainted | summaries.rb:1:20:1:36 | call to source :  | summaries.rb:122:26:122:32 | tainted | $@ | summaries.rb:1:20:1:36 | call to source :  | call to source :  |
-| summaries.rb:122:26:122:32 | tainted | summaries.rb:1:20:1:36 | call to source :  | summaries.rb:122:26:122:32 | tainted | $@ | summaries.rb:1:20:1:36 | call to source :  | call to source :  |
-| summaries.rb:124:16:124:22 | tainted | summaries.rb:1:20:1:36 | call to source :  | summaries.rb:124:16:124:22 | tainted | $@ | summaries.rb:1:20:1:36 | call to source :  | call to source :  |
-| summaries.rb:124:16:124:22 | tainted | summaries.rb:1:20:1:36 | call to source :  | summaries.rb:124:16:124:22 | tainted | $@ | summaries.rb:1:20:1:36 | call to source :  | call to source :  |
-| summaries.rb:127:39:127:45 | tainted | summaries.rb:1:20:1:36 | call to source :  | summaries.rb:127:39:127:45 | tainted | $@ | summaries.rb:1:20:1:36 | call to source :  | call to source :  |
-| summaries.rb:127:39:127:45 | tainted | summaries.rb:1:20:1:36 | call to source :  | summaries.rb:127:39:127:45 | tainted | $@ | summaries.rb:1:20:1:36 | call to source :  | call to source :  |
-=======
 | summaries.rb:81:6:81:24 | call to readElementOne | summaries.rb:79:15:79:29 | call to source :  | summaries.rb:81:6:81:24 | call to readElementOne | $@ | summaries.rb:79:15:79:29 | call to source :  | call to source :  |
 | summaries.rb:81:6:81:24 | call to readElementOne | summaries.rb:79:15:79:29 | call to source :  | summaries.rb:81:6:81:24 | call to readElementOne | $@ | summaries.rb:79:15:79:29 | call to source :  | call to source :  |
 | summaries.rb:81:6:81:24 | call to readElementOne | summaries.rb:80:13:80:27 | call to source :  | summaries.rb:81:6:81:24 | call to readElementOne | $@ | summaries.rb:80:13:80:27 | call to source :  | call to source :  |
@@ -610,7 +489,12 @@
 | summaries.rb:128:26:128:32 | tainted | summaries.rb:1:20:1:36 | call to source :  | summaries.rb:128:26:128:32 | tainted | $@ | summaries.rb:1:20:1:36 | call to source :  | call to source :  |
 | summaries.rb:130:23:130:29 | tainted | summaries.rb:1:20:1:36 | call to source :  | summaries.rb:130:23:130:29 | tainted | $@ | summaries.rb:1:20:1:36 | call to source :  | call to source :  |
 | summaries.rb:130:23:130:29 | tainted | summaries.rb:1:20:1:36 | call to source :  | summaries.rb:130:23:130:29 | tainted | $@ | summaries.rb:1:20:1:36 | call to source :  | call to source :  |
->>>>>>> 22946b17
+| summaries.rb:133:26:133:32 | tainted | summaries.rb:1:20:1:36 | call to source :  | summaries.rb:133:26:133:32 | tainted | $@ | summaries.rb:1:20:1:36 | call to source :  | call to source :  |
+| summaries.rb:133:26:133:32 | tainted | summaries.rb:1:20:1:36 | call to source :  | summaries.rb:133:26:133:32 | tainted | $@ | summaries.rb:1:20:1:36 | call to source :  | call to source :  |
+| summaries.rb:135:16:135:22 | tainted | summaries.rb:1:20:1:36 | call to source :  | summaries.rb:135:16:135:22 | tainted | $@ | summaries.rb:1:20:1:36 | call to source :  | call to source :  |
+| summaries.rb:135:16:135:22 | tainted | summaries.rb:1:20:1:36 | call to source :  | summaries.rb:135:16:135:22 | tainted | $@ | summaries.rb:1:20:1:36 | call to source :  | call to source :  |
+| summaries.rb:138:39:138:45 | tainted | summaries.rb:1:20:1:36 | call to source :  | summaries.rb:138:39:138:45 | tainted | $@ | summaries.rb:1:20:1:36 | call to source :  | call to source :  |
+| summaries.rb:138:39:138:45 | tainted | summaries.rb:1:20:1:36 | call to source :  | summaries.rb:138:39:138:45 | tainted | $@ | summaries.rb:1:20:1:36 | call to source :  | call to source :  |
 warning
 | CSV type row should have 5 columns but has 2: test;TooFewColumns |
 | CSV type row should have 5 columns but has 8: test;TooManyColumns;;;Member[Foo].Instance;too;many;columns |
