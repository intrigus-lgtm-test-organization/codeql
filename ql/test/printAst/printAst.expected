nodes
| Foo.qll:1:1:1:17 | Import | semmle.label | [Import] Import |
| Foo.qll:1:1:1:17 | Import | semmle.order | 1 |
<<<<<<< HEAD
| Foo.qll:1:1:25:2 | TopLevel | semmle.label | [TopLevel] TopLevel |
| Foo.qll:1:1:25:2 | TopLevel | semmle.order | 1 |
| Foo.qll:3:1:7:1 | Class Foo | semmle.label | [Class] Class Foo |
| Foo.qll:3:1:7:1 | Class Foo | semmle.order | 3 |
=======
| Foo.qll:1:1:27:2 | TopLevel | semmle.label | [TopLevel] TopLevel |
| Foo.qll:1:1:27:2 | TopLevel | semmle.order | 1 |
| Foo.qll:3:1:7:1 | Foo | semmle.label | [Class] Foo |
| Foo.qll:3:1:7:1 | Foo | semmle.order | 3 |
>>>>>>> 33ed98e8
| Foo.qll:3:19:3:22 | TypeExpr | semmle.label | [TypeExpr] TypeExpr |
| Foo.qll:3:19:3:22 | TypeExpr | semmle.order | 4 |
| Foo.qll:4:3:4:17 | CharPred Foo | semmle.label | [CharPred] CharPred Foo |
| Foo.qll:4:3:4:17 | CharPred Foo | semmle.order | 5 |
| Foo.qll:4:11:4:11 | Integer | semmle.label | [Integer] Integer |
| Foo.qll:4:11:4:11 | Integer | semmle.order | 6 |
| Foo.qll:4:11:4:15 | ComparisonFormula | semmle.label | [ComparisonFormula] ComparisonFormula |
| Foo.qll:4:11:4:15 | ComparisonFormula | semmle.order | 6 |
| Foo.qll:4:13:4:13 | ComparisonOp | semmle.label | [ComparisonOp] ComparisonOp |
| Foo.qll:4:13:4:13 | ComparisonOp | semmle.order | 8 |
| Foo.qll:4:15:4:15 | Integer | semmle.label | [Integer] Integer |
| Foo.qll:4:15:4:15 | Integer | semmle.order | 9 |
| Foo.qll:6:3:6:8 | TypeExpr | semmle.label | [TypeExpr] TypeExpr |
| Foo.qll:6:3:6:8 | TypeExpr | semmle.order | 10 |
| Foo.qll:6:3:6:38 | ClassPredicate toString | semmle.label | [ClassPredicate] ClassPredicate toString |
| Foo.qll:6:3:6:38 | ClassPredicate toString | semmle.order | 10 |
| Foo.qll:6:23:6:28 | result | semmle.label | [ResultAccess] result |
| Foo.qll:6:23:6:28 | result | semmle.order | 12 |
| Foo.qll:6:23:6:36 | ComparisonFormula | semmle.label | [ComparisonFormula] ComparisonFormula |
| Foo.qll:6:23:6:36 | ComparisonFormula | semmle.order | 12 |
| Foo.qll:6:30:6:30 | ComparisonOp | semmle.label | [ComparisonOp] ComparisonOp |
| Foo.qll:6:30:6:30 | ComparisonOp | semmle.order | 14 |
| Foo.qll:6:32:6:36 | String | semmle.label | [String] String |
| Foo.qll:6:32:6:36 | String | semmle.order | 15 |
| Foo.qll:9:7:11:1 | ClasslessPredicate foo | semmle.label | [ClasslessPredicate] ClasslessPredicate foo |
| Foo.qll:9:7:11:1 | ClasslessPredicate foo | semmle.order | 16 |
| Foo.qll:9:21:9:23 | TypeExpr | semmle.label | [TypeExpr] TypeExpr |
| Foo.qll:9:21:9:23 | TypeExpr | semmle.order | 17 |
| Foo.qll:9:21:9:25 | f | semmle.label | [VarDecl] f |
| Foo.qll:9:21:9:25 | f | semmle.order | 17 |
| Foo.qll:10:3:10:3 | f | semmle.label | [VarAccess] f |
| Foo.qll:10:3:10:3 | f | semmle.order | 19 |
| Foo.qll:10:3:10:85 | ComparisonFormula | semmle.label | [ComparisonFormula] ComparisonFormula |
| Foo.qll:10:3:10:85 | ComparisonFormula | semmle.order | 19 |
| Foo.qll:10:5:10:5 | ComparisonOp | semmle.label | [ComparisonOp] ComparisonOp |
| Foo.qll:10:5:10:5 | ComparisonOp | semmle.order | 21 |
| Foo.qll:10:7:10:85 | Rank | semmle.label | [Rank] Rank |
| Foo.qll:10:7:10:85 | Rank | semmle.order | 22 |
| Foo.qll:10:12:10:12 | Integer | semmle.label | [Integer] Integer |
| Foo.qll:10:12:10:12 | Integer | semmle.order | 23 |
| Foo.qll:10:15:10:17 | TypeExpr | semmle.label | [TypeExpr] TypeExpr |
| Foo.qll:10:15:10:17 | TypeExpr | semmle.order | 24 |
| Foo.qll:10:15:10:23 | inner | semmle.label | [VarDecl] inner |
| Foo.qll:10:15:10:23 | inner | semmle.order | 24 |
| Foo.qll:10:27:10:31 | inner | semmle.label | [VarAccess] inner |
| Foo.qll:10:27:10:31 | inner | semmle.order | 26 |
| Foo.qll:10:27:10:42 | MemberCall | semmle.label | [MemberCall] MemberCall |
| Foo.qll:10:27:10:42 | MemberCall | semmle.order | 26 |
| Foo.qll:10:27:10:50 | ComparisonFormula | semmle.label | [ComparisonFormula] ComparisonFormula |
| Foo.qll:10:27:10:50 | ComparisonFormula | semmle.order | 26 |
| Foo.qll:10:44:10:44 | ComparisonOp | semmle.label | [ComparisonOp] ComparisonOp |
| Foo.qll:10:44:10:44 | ComparisonOp | semmle.order | 29 |
| Foo.qll:10:46:10:50 | String | semmle.label | [String] String |
| Foo.qll:10:46:10:50 | String | semmle.order | 30 |
| Foo.qll:10:54:10:58 | inner | semmle.label | [VarAccess] inner |
| Foo.qll:10:54:10:58 | inner | semmle.order | 31 |
| Foo.qll:10:69:10:73 | inner | semmle.label | [VarAccess] inner |
| Foo.qll:10:69:10:73 | inner | semmle.order | 32 |
| Foo.qll:10:69:10:84 | MemberCall | semmle.label | [MemberCall] MemberCall |
| Foo.qll:10:69:10:84 | MemberCall | semmle.order | 32 |
<<<<<<< HEAD
| Foo.qll:13:1:25:1 | ClasslessPredicate calls | semmle.label | [ClasslessPredicate] ClasslessPredicate calls |
| Foo.qll:13:1:25:1 | ClasslessPredicate calls | semmle.order | 34 |
=======
| Foo.qll:13:1:27:1 | calls | semmle.label | [ClasslessPredicate] calls |
| Foo.qll:13:1:27:1 | calls | semmle.order | 34 |
>>>>>>> 33ed98e8
| Foo.qll:13:17:13:19 | TypeExpr | semmle.label | [TypeExpr] TypeExpr |
| Foo.qll:13:17:13:19 | TypeExpr | semmle.order | 35 |
| Foo.qll:13:17:13:21 | f | semmle.label | [VarDecl] f |
| Foo.qll:13:17:13:21 | f | semmle.order | 35 |
| Foo.qll:14:3:14:10 | PredicateCall | semmle.label | [PredicateCall] PredicateCall |
| Foo.qll:14:3:14:10 | PredicateCall | semmle.order | 37 |
| Foo.qll:14:3:16:29 | Disjunction | semmle.label | [Disjunction] Disjunction |
| Foo.qll:14:3:16:29 | Disjunction | semmle.order | 37 |
| Foo.qll:14:3:18:28 | Disjunction | semmle.label | [Disjunction] Disjunction |
| Foo.qll:14:3:18:28 | Disjunction | semmle.order | 37 |
| Foo.qll:14:3:20:13 | Disjunction | semmle.label | [Disjunction] Disjunction |
| Foo.qll:14:3:20:13 | Disjunction | semmle.order | 37 |
| Foo.qll:14:3:22:16 | Disjunction | semmle.label | [Disjunction] Disjunction |
| Foo.qll:14:3:22:16 | Disjunction | semmle.order | 37 |
| Foo.qll:14:3:24:23 | Disjunction | semmle.label | [Disjunction] Disjunction |
| Foo.qll:14:3:24:23 | Disjunction | semmle.order | 37 |
| Foo.qll:14:3:26:14 | Disjunction | semmle.label | [Disjunction] Disjunction |
| Foo.qll:14:3:26:14 | Disjunction | semmle.order | 37 |
| Foo.qll:14:9:14:9 | f | semmle.label | [VarAccess] f |
| Foo.qll:14:9:14:9 | f | semmle.order | 44 |
| Foo.qll:16:3:16:7 | String | semmle.label | [String] String |
| Foo.qll:16:3:16:7 | String | semmle.order | 45 |
| Foo.qll:16:3:16:29 | ComparisonFormula | semmle.label | [ComparisonFormula] ComparisonFormula |
| Foo.qll:16:3:16:29 | ComparisonFormula | semmle.order | 45 |
| Foo.qll:16:9:16:9 | ComparisonOp | semmle.label | [ComparisonOp] ComparisonOp |
| Foo.qll:16:9:16:9 | ComparisonOp | semmle.order | 47 |
| Foo.qll:16:11:16:11 | f | semmle.label | [VarAccess] f |
| Foo.qll:16:11:16:11 | f | semmle.order | 48 |
| Foo.qll:16:11:16:29 | MemberCall | semmle.label | [MemberCall] MemberCall |
| Foo.qll:16:11:16:29 | MemberCall | semmle.order | 48 |
| Foo.qll:16:22:16:22 | Integer | semmle.label | [Integer] Integer |
| Foo.qll:16:22:16:22 | Integer | semmle.order | 50 |
| Foo.qll:16:25:16:25 | Integer | semmle.label | [Integer] Integer |
| Foo.qll:16:25:16:25 | Integer | semmle.order | 51 |
| Foo.qll:16:28:16:28 | Integer | semmle.label | [Integer] Integer |
| Foo.qll:16:28:16:28 | Integer | semmle.order | 52 |
| Foo.qll:18:3:18:3 | f | semmle.label | [VarAccess] f |
| Foo.qll:18:3:18:3 | f | semmle.order | 53 |
| Foo.qll:18:3:18:9 | InlineCast | semmle.label | [InlineCast] InlineCast |
| Foo.qll:18:3:18:9 | InlineCast | semmle.order | 53 |
| Foo.qll:18:3:18:20 | MemberCall | semmle.label | [MemberCall] MemberCall |
| Foo.qll:18:3:18:20 | MemberCall | semmle.order | 53 |
| Foo.qll:18:3:18:28 | ComparisonFormula | semmle.label | [ComparisonFormula] ComparisonFormula |
| Foo.qll:18:3:18:28 | ComparisonFormula | semmle.order | 53 |
| Foo.qll:18:6:18:8 | TypeExpr | semmle.label | [TypeExpr] TypeExpr |
| Foo.qll:18:6:18:8 | TypeExpr | semmle.order | 57 |
| Foo.qll:18:22:18:22 | ComparisonOp | semmle.label | [ComparisonOp] ComparisonOp |
| Foo.qll:18:22:18:22 | ComparisonOp | semmle.order | 58 |
| Foo.qll:18:24:18:28 | String | semmle.label | [String] String |
| Foo.qll:18:24:18:28 | String | semmle.order | 59 |
| Foo.qll:20:3:20:3 | f | semmle.label | [VarAccess] f |
| Foo.qll:20:3:20:3 | f | semmle.order | 60 |
| Foo.qll:20:3:20:9 | InlineCast | semmle.label | [InlineCast] InlineCast |
| Foo.qll:20:3:20:9 | InlineCast | semmle.order | 60 |
| Foo.qll:20:3:20:13 | ComparisonFormula | semmle.label | [ComparisonFormula] ComparisonFormula |
| Foo.qll:20:3:20:13 | ComparisonFormula | semmle.order | 60 |
| Foo.qll:20:6:20:8 | TypeExpr | semmle.label | [TypeExpr] TypeExpr |
| Foo.qll:20:6:20:8 | TypeExpr | semmle.order | 63 |
| Foo.qll:20:11:20:11 | ComparisonOp | semmle.label | [ComparisonOp] ComparisonOp |
| Foo.qll:20:11:20:11 | ComparisonOp | semmle.order | 64 |
| Foo.qll:20:13:20:13 | f | semmle.label | [VarAccess] f |
| Foo.qll:20:13:20:13 | f | semmle.order | 65 |
| Foo.qll:22:3:22:3 | f | semmle.label | [VarAccess] f |
| Foo.qll:22:3:22:3 | f | semmle.order | 66 |
| Foo.qll:22:3:22:16 | ComparisonFormula | semmle.label | [ComparisonFormula] ComparisonFormula |
| Foo.qll:22:3:22:16 | ComparisonFormula | semmle.order | 66 |
| Foo.qll:22:5:22:5 | ComparisonOp | semmle.label | [ComparisonOp] ComparisonOp |
| Foo.qll:22:5:22:5 | ComparisonOp | semmle.order | 68 |
| Foo.qll:22:7:22:16 | Aggregate[any] | semmle.label | [Aggregate[any]] Aggregate[any] |
| Foo.qll:22:7:22:16 | Aggregate[any] | semmle.order | 69 |
| Foo.qll:22:11:22:13 | TypeExpr | semmle.label | [TypeExpr] TypeExpr |
| Foo.qll:22:11:22:13 | TypeExpr | semmle.order | 70 |
| Foo.qll:22:11:22:15 | f | semmle.label | [VarDecl] f |
| Foo.qll:22:11:22:15 | f | semmle.order | 70 |
| Foo.qll:24:3:24:3 | Integer | semmle.label | [Integer] Integer |
| Foo.qll:24:3:24:3 | Integer | semmle.order | 72 |
| Foo.qll:24:3:24:23 | ComparisonFormula | semmle.label | [ComparisonFormula] ComparisonFormula |
| Foo.qll:24:3:24:23 | ComparisonFormula | semmle.order | 72 |
| Foo.qll:24:5:24:5 | ComparisonOp | semmle.label | [ComparisonOp] ComparisonOp |
| Foo.qll:24:5:24:5 | ComparisonOp | semmle.order | 74 |
| Foo.qll:24:7:24:7 | Integer | semmle.label | [Integer] Integer |
| Foo.qll:24:7:24:7 | Integer | semmle.order | 75 |
| Foo.qll:24:7:24:23 | AddExpr | semmle.label | [AddExpr] AddExpr |
| Foo.qll:24:7:24:23 | AddExpr | semmle.order | 75 |
| Foo.qll:24:12:24:12 | Integer | semmle.label | [Integer] Integer |
| Foo.qll:24:12:24:12 | Integer | semmle.order | 77 |
| Foo.qll:24:12:24:22 | AddExpr | semmle.label | [AddExpr] AddExpr |
| Foo.qll:24:12:24:22 | AddExpr | semmle.order | 77 |
| Foo.qll:24:17:24:17 | Integer | semmle.label | [Integer] Integer |
| Foo.qll:24:17:24:17 | Integer | semmle.order | 79 |
| Foo.qll:24:17:24:21 | AddExpr | semmle.label | [AddExpr] AddExpr |
| Foo.qll:24:17:24:21 | AddExpr | semmle.order | 79 |
| Foo.qll:24:21:24:21 | Integer | semmle.label | [Integer] Integer |
| Foo.qll:24:21:24:21 | Integer | semmle.order | 81 |
| Foo.qll:26:3:26:6 | Boolean | semmle.label | [Boolean] Boolean |
| Foo.qll:26:3:26:6 | Boolean | semmle.order | 82 |
| Foo.qll:26:3:26:14 | ComparisonFormula | semmle.label | [ComparisonFormula] ComparisonFormula |
| Foo.qll:26:3:26:14 | ComparisonFormula | semmle.order | 82 |
| Foo.qll:26:8:26:8 | ComparisonOp | semmle.label | [ComparisonOp] ComparisonOp |
| Foo.qll:26:8:26:8 | ComparisonOp | semmle.order | 84 |
| Foo.qll:26:10:26:14 | Boolean | semmle.label | [Boolean] Boolean |
| Foo.qll:26:10:26:14 | Boolean | semmle.order | 85 |
| printAst.ql:1:1:1:28 | Import | semmle.label | [Import] Import |
| printAst.ql:1:1:1:28 | Import | semmle.order | 86 |
| printAst.ql:1:1:1:29 | TopLevel | semmle.label | [TopLevel] TopLevel |
| printAst.ql:1:1:1:29 | TopLevel | semmle.order | 86 |
edges
<<<<<<< HEAD
| Foo.qll:1:1:25:2 | TopLevel | Foo.qll:1:1:1:17 | Import | semmle.label | getAnImport() |
| Foo.qll:1:1:25:2 | TopLevel | Foo.qll:1:1:1:17 | Import | semmle.order | 1 |
| Foo.qll:1:1:25:2 | TopLevel | Foo.qll:3:1:7:1 | Class Foo | semmle.label | getAClass() |
| Foo.qll:1:1:25:2 | TopLevel | Foo.qll:3:1:7:1 | Class Foo | semmle.order | 3 |
| Foo.qll:1:1:25:2 | TopLevel | Foo.qll:9:7:11:1 | ClasslessPredicate foo | semmle.label | getAPredicate() |
| Foo.qll:1:1:25:2 | TopLevel | Foo.qll:9:7:11:1 | ClasslessPredicate foo | semmle.order | 16 |
| Foo.qll:1:1:25:2 | TopLevel | Foo.qll:13:1:25:1 | ClasslessPredicate calls | semmle.label | getAPredicate() |
| Foo.qll:1:1:25:2 | TopLevel | Foo.qll:13:1:25:1 | ClasslessPredicate calls | semmle.order | 34 |
| Foo.qll:3:1:7:1 | Class Foo | Foo.qll:3:19:3:22 | TypeExpr | semmle.label | getASuperType() |
| Foo.qll:3:1:7:1 | Class Foo | Foo.qll:3:19:3:22 | TypeExpr | semmle.order | 4 |
| Foo.qll:3:1:7:1 | Class Foo | Foo.qll:4:3:4:17 | CharPred Foo | semmle.label | getCharPred() |
| Foo.qll:3:1:7:1 | Class Foo | Foo.qll:4:3:4:17 | CharPred Foo | semmle.order | 5 |
| Foo.qll:3:1:7:1 | Class Foo | Foo.qll:6:3:6:38 | ClassPredicate toString | semmle.label | getClassPredicate(_) |
| Foo.qll:3:1:7:1 | Class Foo | Foo.qll:6:3:6:38 | ClassPredicate toString | semmle.order | 10 |
| Foo.qll:4:3:4:17 | CharPred Foo | Foo.qll:4:11:4:15 | ComparisonFormula | semmle.label | getBody() |
| Foo.qll:4:3:4:17 | CharPred Foo | Foo.qll:4:11:4:15 | ComparisonFormula | semmle.order | 6 |
=======
| Foo.qll:1:1:27:2 | TopLevel | Foo.qll:1:1:1:17 | Import | semmle.label | getAMember() |
| Foo.qll:1:1:27:2 | TopLevel | Foo.qll:1:1:1:17 | Import | semmle.order | 1 |
| Foo.qll:1:1:27:2 | TopLevel | Foo.qll:3:1:7:1 | Foo | semmle.label | getAMember() |
| Foo.qll:1:1:27:2 | TopLevel | Foo.qll:3:1:7:1 | Foo | semmle.order | 3 |
| Foo.qll:1:1:27:2 | TopLevel | Foo.qll:9:7:11:1 | foo | semmle.label | getAMember() |
| Foo.qll:1:1:27:2 | TopLevel | Foo.qll:9:7:11:1 | foo | semmle.order | 16 |
| Foo.qll:1:1:27:2 | TopLevel | Foo.qll:13:1:27:1 | calls | semmle.label | getAMember() |
| Foo.qll:1:1:27:2 | TopLevel | Foo.qll:13:1:27:1 | calls | semmle.order | 34 |
| Foo.qll:3:1:7:1 | Foo | Foo.qll:3:19:3:22 | TypeExpr | semmle.label | getASuperType() |
| Foo.qll:3:1:7:1 | Foo | Foo.qll:3:19:3:22 | TypeExpr | semmle.order | 4 |
| Foo.qll:3:1:7:1 | Foo | Foo.qll:4:3:4:17 | CharPred | semmle.label | getCharPred() |
| Foo.qll:3:1:7:1 | Foo | Foo.qll:4:3:4:17 | CharPred | semmle.order | 5 |
| Foo.qll:3:1:7:1 | Foo | Foo.qll:6:3:6:38 | ClassPredicate | semmle.label | getClassPredicate(_) |
| Foo.qll:3:1:7:1 | Foo | Foo.qll:6:3:6:38 | ClassPredicate | semmle.order | 10 |
| Foo.qll:4:3:4:17 | CharPred | Foo.qll:4:11:4:15 | ComparisonFormula | semmle.label | getBody() |
| Foo.qll:4:3:4:17 | CharPred | Foo.qll:4:11:4:15 | ComparisonFormula | semmle.order | 6 |
>>>>>>> 33ed98e8
| Foo.qll:4:11:4:15 | ComparisonFormula | Foo.qll:4:11:4:11 | Integer | semmle.label | getLeftOperand() |
| Foo.qll:4:11:4:15 | ComparisonFormula | Foo.qll:4:11:4:11 | Integer | semmle.order | 6 |
| Foo.qll:4:11:4:15 | ComparisonFormula | Foo.qll:4:13:4:13 | ComparisonOp | semmle.label | getOperator() |
| Foo.qll:4:11:4:15 | ComparisonFormula | Foo.qll:4:13:4:13 | ComparisonOp | semmle.order | 8 |
| Foo.qll:4:11:4:15 | ComparisonFormula | Foo.qll:4:15:4:15 | Integer | semmle.label | getRightOperand() |
| Foo.qll:4:11:4:15 | ComparisonFormula | Foo.qll:4:15:4:15 | Integer | semmle.order | 9 |
| Foo.qll:6:3:6:38 | ClassPredicate toString | Foo.qll:6:3:6:8 | TypeExpr | semmle.label | getReturnTypeExpr() |
| Foo.qll:6:3:6:38 | ClassPredicate toString | Foo.qll:6:3:6:8 | TypeExpr | semmle.order | 10 |
| Foo.qll:6:3:6:38 | ClassPredicate toString | Foo.qll:6:23:6:36 | ComparisonFormula | semmle.label | getBody() |
| Foo.qll:6:3:6:38 | ClassPredicate toString | Foo.qll:6:23:6:36 | ComparisonFormula | semmle.order | 12 |
| Foo.qll:6:23:6:36 | ComparisonFormula | Foo.qll:6:23:6:28 | result | semmle.label | getLeftOperand() |
| Foo.qll:6:23:6:36 | ComparisonFormula | Foo.qll:6:23:6:28 | result | semmle.order | 12 |
| Foo.qll:6:23:6:36 | ComparisonFormula | Foo.qll:6:30:6:30 | ComparisonOp | semmle.label | getOperator() |
| Foo.qll:6:23:6:36 | ComparisonFormula | Foo.qll:6:30:6:30 | ComparisonOp | semmle.order | 14 |
| Foo.qll:6:23:6:36 | ComparisonFormula | Foo.qll:6:32:6:36 | String | semmle.label | getRightOperand() |
| Foo.qll:6:23:6:36 | ComparisonFormula | Foo.qll:6:32:6:36 | String | semmle.order | 15 |
| Foo.qll:9:7:11:1 | ClasslessPredicate foo | Foo.qll:9:21:9:25 | f | semmle.label | getParameter(_) |
| Foo.qll:9:7:11:1 | ClasslessPredicate foo | Foo.qll:9:21:9:25 | f | semmle.order | 17 |
| Foo.qll:9:7:11:1 | ClasslessPredicate foo | Foo.qll:10:3:10:85 | ComparisonFormula | semmle.label | getBody() |
| Foo.qll:9:7:11:1 | ClasslessPredicate foo | Foo.qll:10:3:10:85 | ComparisonFormula | semmle.order | 19 |
| Foo.qll:9:21:9:25 | f | Foo.qll:9:21:9:23 | TypeExpr | semmle.label | getTypeExpr() |
| Foo.qll:9:21:9:25 | f | Foo.qll:9:21:9:23 | TypeExpr | semmle.order | 17 |
| Foo.qll:10:3:10:85 | ComparisonFormula | Foo.qll:10:3:10:3 | f | semmle.label | getLeftOperand() |
| Foo.qll:10:3:10:85 | ComparisonFormula | Foo.qll:10:3:10:3 | f | semmle.order | 19 |
| Foo.qll:10:3:10:85 | ComparisonFormula | Foo.qll:10:5:10:5 | ComparisonOp | semmle.label | getOperator() |
| Foo.qll:10:3:10:85 | ComparisonFormula | Foo.qll:10:5:10:5 | ComparisonOp | semmle.order | 21 |
| Foo.qll:10:3:10:85 | ComparisonFormula | Foo.qll:10:7:10:85 | Rank | semmle.label | getRightOperand() |
| Foo.qll:10:3:10:85 | ComparisonFormula | Foo.qll:10:7:10:85 | Rank | semmle.order | 22 |
| Foo.qll:10:7:10:85 | Rank | Foo.qll:10:12:10:12 | Integer | semmle.label | getRankExpr() |
| Foo.qll:10:7:10:85 | Rank | Foo.qll:10:12:10:12 | Integer | semmle.order | 23 |
| Foo.qll:10:7:10:85 | Rank | Foo.qll:10:15:10:23 | inner | semmle.label | getArgument(_) |
| Foo.qll:10:7:10:85 | Rank | Foo.qll:10:15:10:23 | inner | semmle.order | 24 |
| Foo.qll:10:7:10:85 | Rank | Foo.qll:10:27:10:50 | ComparisonFormula | semmle.label | getRange() |
| Foo.qll:10:7:10:85 | Rank | Foo.qll:10:27:10:50 | ComparisonFormula | semmle.order | 26 |
| Foo.qll:10:7:10:85 | Rank | Foo.qll:10:54:10:58 | inner | semmle.label | getExpr(_) |
| Foo.qll:10:7:10:85 | Rank | Foo.qll:10:54:10:58 | inner | semmle.order | 31 |
| Foo.qll:10:7:10:85 | Rank | Foo.qll:10:69:10:84 | MemberCall | semmle.label | getOrderBy(_) |
| Foo.qll:10:7:10:85 | Rank | Foo.qll:10:69:10:84 | MemberCall | semmle.order | 32 |
| Foo.qll:10:15:10:23 | inner | Foo.qll:10:15:10:17 | TypeExpr | semmle.label | getTypeExpr() |
| Foo.qll:10:15:10:23 | inner | Foo.qll:10:15:10:17 | TypeExpr | semmle.order | 24 |
| Foo.qll:10:27:10:42 | MemberCall | Foo.qll:10:27:10:31 | inner | semmle.label | getBase() |
| Foo.qll:10:27:10:42 | MemberCall | Foo.qll:10:27:10:31 | inner | semmle.order | 26 |
| Foo.qll:10:27:10:50 | ComparisonFormula | Foo.qll:10:27:10:42 | MemberCall | semmle.label | getLeftOperand() |
| Foo.qll:10:27:10:50 | ComparisonFormula | Foo.qll:10:27:10:42 | MemberCall | semmle.order | 26 |
| Foo.qll:10:27:10:50 | ComparisonFormula | Foo.qll:10:44:10:44 | ComparisonOp | semmle.label | getOperator() |
| Foo.qll:10:27:10:50 | ComparisonFormula | Foo.qll:10:44:10:44 | ComparisonOp | semmle.order | 29 |
| Foo.qll:10:27:10:50 | ComparisonFormula | Foo.qll:10:46:10:50 | String | semmle.label | getRightOperand() |
| Foo.qll:10:27:10:50 | ComparisonFormula | Foo.qll:10:46:10:50 | String | semmle.order | 30 |
| Foo.qll:10:69:10:84 | MemberCall | Foo.qll:10:69:10:73 | inner | semmle.label | getBase() |
| Foo.qll:10:69:10:84 | MemberCall | Foo.qll:10:69:10:73 | inner | semmle.order | 32 |
<<<<<<< HEAD
| Foo.qll:13:1:25:1 | ClasslessPredicate calls | Foo.qll:13:17:13:21 | f | semmle.label | getParameter(_) |
| Foo.qll:13:1:25:1 | ClasslessPredicate calls | Foo.qll:13:17:13:21 | f | semmle.order | 35 |
| Foo.qll:13:1:25:1 | ClasslessPredicate calls | Foo.qll:14:3:24:23 | Disjunction | semmle.label | getBody() |
| Foo.qll:13:1:25:1 | ClasslessPredicate calls | Foo.qll:14:3:24:23 | Disjunction | semmle.order | 37 |
=======
| Foo.qll:13:1:27:1 | calls | Foo.qll:13:17:13:21 | f | semmle.label | getParameter(_) |
| Foo.qll:13:1:27:1 | calls | Foo.qll:13:17:13:21 | f | semmle.order | 35 |
| Foo.qll:13:1:27:1 | calls | Foo.qll:14:3:26:14 | Disjunction | semmle.label | getBody() |
| Foo.qll:13:1:27:1 | calls | Foo.qll:14:3:26:14 | Disjunction | semmle.order | 37 |
>>>>>>> 33ed98e8
| Foo.qll:13:17:13:21 | f | Foo.qll:13:17:13:19 | TypeExpr | semmle.label | getTypeExpr() |
| Foo.qll:13:17:13:21 | f | Foo.qll:13:17:13:19 | TypeExpr | semmle.order | 35 |
| Foo.qll:14:3:14:10 | PredicateCall | Foo.qll:14:9:14:9 | f | semmle.label | getArgument(_) |
| Foo.qll:14:3:14:10 | PredicateCall | Foo.qll:14:9:14:9 | f | semmle.order | 44 |
| Foo.qll:14:3:16:29 | Disjunction | Foo.qll:14:3:14:10 | PredicateCall | semmle.label | getAnOperand() |
| Foo.qll:14:3:16:29 | Disjunction | Foo.qll:14:3:14:10 | PredicateCall | semmle.order | 37 |
| Foo.qll:14:3:16:29 | Disjunction | Foo.qll:16:3:16:29 | ComparisonFormula | semmle.label | getAnOperand() |
| Foo.qll:14:3:16:29 | Disjunction | Foo.qll:16:3:16:29 | ComparisonFormula | semmle.order | 45 |
| Foo.qll:14:3:18:28 | Disjunction | Foo.qll:14:3:16:29 | Disjunction | semmle.label | getAnOperand() |
| Foo.qll:14:3:18:28 | Disjunction | Foo.qll:14:3:16:29 | Disjunction | semmle.order | 37 |
| Foo.qll:14:3:18:28 | Disjunction | Foo.qll:18:3:18:28 | ComparisonFormula | semmle.label | getAnOperand() |
| Foo.qll:14:3:18:28 | Disjunction | Foo.qll:18:3:18:28 | ComparisonFormula | semmle.order | 53 |
| Foo.qll:14:3:20:13 | Disjunction | Foo.qll:14:3:18:28 | Disjunction | semmle.label | getAnOperand() |
| Foo.qll:14:3:20:13 | Disjunction | Foo.qll:14:3:18:28 | Disjunction | semmle.order | 37 |
| Foo.qll:14:3:20:13 | Disjunction | Foo.qll:20:3:20:13 | ComparisonFormula | semmle.label | getAnOperand() |
| Foo.qll:14:3:20:13 | Disjunction | Foo.qll:20:3:20:13 | ComparisonFormula | semmle.order | 60 |
| Foo.qll:14:3:22:16 | Disjunction | Foo.qll:14:3:20:13 | Disjunction | semmle.label | getAnOperand() |
| Foo.qll:14:3:22:16 | Disjunction | Foo.qll:14:3:20:13 | Disjunction | semmle.order | 37 |
| Foo.qll:14:3:22:16 | Disjunction | Foo.qll:22:3:22:16 | ComparisonFormula | semmle.label | getAnOperand() |
| Foo.qll:14:3:22:16 | Disjunction | Foo.qll:22:3:22:16 | ComparisonFormula | semmle.order | 66 |
| Foo.qll:14:3:24:23 | Disjunction | Foo.qll:14:3:22:16 | Disjunction | semmle.label | getAnOperand() |
| Foo.qll:14:3:24:23 | Disjunction | Foo.qll:14:3:22:16 | Disjunction | semmle.order | 37 |
| Foo.qll:14:3:24:23 | Disjunction | Foo.qll:24:3:24:23 | ComparisonFormula | semmle.label | getAnOperand() |
| Foo.qll:14:3:24:23 | Disjunction | Foo.qll:24:3:24:23 | ComparisonFormula | semmle.order | 72 |
| Foo.qll:14:3:26:14 | Disjunction | Foo.qll:14:3:24:23 | Disjunction | semmle.label | getAnOperand() |
| Foo.qll:14:3:26:14 | Disjunction | Foo.qll:14:3:24:23 | Disjunction | semmle.order | 37 |
| Foo.qll:14:3:26:14 | Disjunction | Foo.qll:26:3:26:14 | ComparisonFormula | semmle.label | getAnOperand() |
| Foo.qll:14:3:26:14 | Disjunction | Foo.qll:26:3:26:14 | ComparisonFormula | semmle.order | 82 |
| Foo.qll:16:3:16:29 | ComparisonFormula | Foo.qll:16:3:16:7 | String | semmle.label | getLeftOperand() |
| Foo.qll:16:3:16:29 | ComparisonFormula | Foo.qll:16:3:16:7 | String | semmle.order | 45 |
| Foo.qll:16:3:16:29 | ComparisonFormula | Foo.qll:16:9:16:9 | ComparisonOp | semmle.label | getOperator() |
| Foo.qll:16:3:16:29 | ComparisonFormula | Foo.qll:16:9:16:9 | ComparisonOp | semmle.order | 47 |
| Foo.qll:16:3:16:29 | ComparisonFormula | Foo.qll:16:11:16:29 | MemberCall | semmle.label | getRightOperand() |
| Foo.qll:16:3:16:29 | ComparisonFormula | Foo.qll:16:11:16:29 | MemberCall | semmle.order | 48 |
| Foo.qll:16:11:16:29 | MemberCall | Foo.qll:16:11:16:11 | f | semmle.label | getBase() |
| Foo.qll:16:11:16:29 | MemberCall | Foo.qll:16:11:16:11 | f | semmle.order | 48 |
| Foo.qll:16:11:16:29 | MemberCall | Foo.qll:16:22:16:22 | Integer | semmle.label | getArgument(_) |
| Foo.qll:16:11:16:29 | MemberCall | Foo.qll:16:22:16:22 | Integer | semmle.order | 50 |
| Foo.qll:16:11:16:29 | MemberCall | Foo.qll:16:25:16:25 | Integer | semmle.label | getArgument(_) |
| Foo.qll:16:11:16:29 | MemberCall | Foo.qll:16:25:16:25 | Integer | semmle.order | 51 |
| Foo.qll:16:11:16:29 | MemberCall | Foo.qll:16:28:16:28 | Integer | semmle.label | getArgument(_) |
| Foo.qll:16:11:16:29 | MemberCall | Foo.qll:16:28:16:28 | Integer | semmle.order | 52 |
| Foo.qll:18:3:18:9 | InlineCast | Foo.qll:18:3:18:3 | f | semmle.label | getBase() |
| Foo.qll:18:3:18:9 | InlineCast | Foo.qll:18:3:18:3 | f | semmle.order | 53 |
| Foo.qll:18:3:18:9 | InlineCast | Foo.qll:18:6:18:8 | TypeExpr | semmle.label | getTypeExpr() |
| Foo.qll:18:3:18:9 | InlineCast | Foo.qll:18:6:18:8 | TypeExpr | semmle.order | 57 |
| Foo.qll:18:3:18:20 | MemberCall | Foo.qll:18:3:18:9 | InlineCast | semmle.label | getBase() |
| Foo.qll:18:3:18:20 | MemberCall | Foo.qll:18:3:18:9 | InlineCast | semmle.order | 53 |
| Foo.qll:18:3:18:28 | ComparisonFormula | Foo.qll:18:3:18:20 | MemberCall | semmle.label | getLeftOperand() |
| Foo.qll:18:3:18:28 | ComparisonFormula | Foo.qll:18:3:18:20 | MemberCall | semmle.order | 53 |
| Foo.qll:18:3:18:28 | ComparisonFormula | Foo.qll:18:22:18:22 | ComparisonOp | semmle.label | getOperator() |
| Foo.qll:18:3:18:28 | ComparisonFormula | Foo.qll:18:22:18:22 | ComparisonOp | semmle.order | 58 |
| Foo.qll:18:3:18:28 | ComparisonFormula | Foo.qll:18:24:18:28 | String | semmle.label | getRightOperand() |
| Foo.qll:18:3:18:28 | ComparisonFormula | Foo.qll:18:24:18:28 | String | semmle.order | 59 |
| Foo.qll:20:3:20:9 | InlineCast | Foo.qll:20:3:20:3 | f | semmle.label | getBase() |
| Foo.qll:20:3:20:9 | InlineCast | Foo.qll:20:3:20:3 | f | semmle.order | 60 |
| Foo.qll:20:3:20:9 | InlineCast | Foo.qll:20:6:20:8 | TypeExpr | semmle.label | getTypeExpr() |
| Foo.qll:20:3:20:9 | InlineCast | Foo.qll:20:6:20:8 | TypeExpr | semmle.order | 63 |
| Foo.qll:20:3:20:13 | ComparisonFormula | Foo.qll:20:3:20:9 | InlineCast | semmle.label | getLeftOperand() |
| Foo.qll:20:3:20:13 | ComparisonFormula | Foo.qll:20:3:20:9 | InlineCast | semmle.order | 60 |
| Foo.qll:20:3:20:13 | ComparisonFormula | Foo.qll:20:11:20:11 | ComparisonOp | semmle.label | getOperator() |
| Foo.qll:20:3:20:13 | ComparisonFormula | Foo.qll:20:11:20:11 | ComparisonOp | semmle.order | 64 |
| Foo.qll:20:3:20:13 | ComparisonFormula | Foo.qll:20:13:20:13 | f | semmle.label | getRightOperand() |
| Foo.qll:20:3:20:13 | ComparisonFormula | Foo.qll:20:13:20:13 | f | semmle.order | 65 |
| Foo.qll:22:3:22:16 | ComparisonFormula | Foo.qll:22:3:22:3 | f | semmle.label | getLeftOperand() |
| Foo.qll:22:3:22:16 | ComparisonFormula | Foo.qll:22:3:22:3 | f | semmle.order | 66 |
| Foo.qll:22:3:22:16 | ComparisonFormula | Foo.qll:22:5:22:5 | ComparisonOp | semmle.label | getOperator() |
| Foo.qll:22:3:22:16 | ComparisonFormula | Foo.qll:22:5:22:5 | ComparisonOp | semmle.order | 68 |
| Foo.qll:22:3:22:16 | ComparisonFormula | Foo.qll:22:7:22:16 | Aggregate[any] | semmle.label | getRightOperand() |
| Foo.qll:22:3:22:16 | ComparisonFormula | Foo.qll:22:7:22:16 | Aggregate[any] | semmle.order | 69 |
| Foo.qll:22:7:22:16 | Aggregate[any] | Foo.qll:22:11:22:15 | f | semmle.label | getArgument(_) |
| Foo.qll:22:7:22:16 | Aggregate[any] | Foo.qll:22:11:22:15 | f | semmle.order | 70 |
| Foo.qll:22:11:22:15 | f | Foo.qll:22:11:22:13 | TypeExpr | semmle.label | getTypeExpr() |
| Foo.qll:22:11:22:15 | f | Foo.qll:22:11:22:13 | TypeExpr | semmle.order | 70 |
| Foo.qll:24:3:24:23 | ComparisonFormula | Foo.qll:24:3:24:3 | Integer | semmle.label | getLeftOperand() |
| Foo.qll:24:3:24:23 | ComparisonFormula | Foo.qll:24:3:24:3 | Integer | semmle.order | 72 |
| Foo.qll:24:3:24:23 | ComparisonFormula | Foo.qll:24:5:24:5 | ComparisonOp | semmle.label | getOperator() |
| Foo.qll:24:3:24:23 | ComparisonFormula | Foo.qll:24:5:24:5 | ComparisonOp | semmle.order | 74 |
| Foo.qll:24:3:24:23 | ComparisonFormula | Foo.qll:24:7:24:23 | AddExpr | semmle.label | getRightOperand() |
| Foo.qll:24:3:24:23 | ComparisonFormula | Foo.qll:24:7:24:23 | AddExpr | semmle.order | 75 |
| Foo.qll:24:7:24:23 | AddExpr | Foo.qll:24:7:24:7 | Integer | semmle.label | getLeftOperand() |
| Foo.qll:24:7:24:23 | AddExpr | Foo.qll:24:7:24:7 | Integer | semmle.order | 75 |
| Foo.qll:24:7:24:23 | AddExpr | Foo.qll:24:12:24:22 | AddExpr | semmle.label | getRightOperand() |
| Foo.qll:24:7:24:23 | AddExpr | Foo.qll:24:12:24:22 | AddExpr | semmle.order | 77 |
| Foo.qll:24:12:24:22 | AddExpr | Foo.qll:24:12:24:12 | Integer | semmle.label | getLeftOperand() |
| Foo.qll:24:12:24:22 | AddExpr | Foo.qll:24:12:24:12 | Integer | semmle.order | 77 |
| Foo.qll:24:12:24:22 | AddExpr | Foo.qll:24:17:24:21 | AddExpr | semmle.label | getRightOperand() |
| Foo.qll:24:12:24:22 | AddExpr | Foo.qll:24:17:24:21 | AddExpr | semmle.order | 79 |
| Foo.qll:24:17:24:21 | AddExpr | Foo.qll:24:17:24:17 | Integer | semmle.label | getLeftOperand() |
| Foo.qll:24:17:24:21 | AddExpr | Foo.qll:24:17:24:17 | Integer | semmle.order | 79 |
| Foo.qll:24:17:24:21 | AddExpr | Foo.qll:24:21:24:21 | Integer | semmle.label | getRightOperand() |
<<<<<<< HEAD
| Foo.qll:24:17:24:21 | AddExpr | Foo.qll:24:21:24:21 | Integer | semmle.order | 80 |
| printAst.ql:1:1:1:29 | TopLevel | printAst.ql:1:1:1:28 | Import | semmle.label | getAnImport() |
| printAst.ql:1:1:1:29 | TopLevel | printAst.ql:1:1:1:28 | Import | semmle.order | 81 |
=======
| Foo.qll:24:17:24:21 | AddExpr | Foo.qll:24:21:24:21 | Integer | semmle.order | 81 |
| Foo.qll:26:3:26:14 | ComparisonFormula | Foo.qll:26:3:26:6 | Boolean | semmle.label | getLeftOperand() |
| Foo.qll:26:3:26:14 | ComparisonFormula | Foo.qll:26:3:26:6 | Boolean | semmle.order | 82 |
| Foo.qll:26:3:26:14 | ComparisonFormula | Foo.qll:26:8:26:8 | ComparisonOp | semmle.label | getOperator() |
| Foo.qll:26:3:26:14 | ComparisonFormula | Foo.qll:26:8:26:8 | ComparisonOp | semmle.order | 84 |
| Foo.qll:26:3:26:14 | ComparisonFormula | Foo.qll:26:10:26:14 | Boolean | semmle.label | getRightOperand() |
| Foo.qll:26:3:26:14 | ComparisonFormula | Foo.qll:26:10:26:14 | Boolean | semmle.order | 85 |
| printAst.ql:1:1:1:29 | TopLevel | printAst.ql:1:1:1:28 | Import | semmle.label | getAMember() |
| printAst.ql:1:1:1:29 | TopLevel | printAst.ql:1:1:1:28 | Import | semmle.order | 86 |
>>>>>>> 33ed98e8
graphProperties
| semmle.graphKind | tree |<|MERGE_RESOLUTION|>--- conflicted
+++ resolved
@@ -1,17 +1,10 @@
 nodes
 | Foo.qll:1:1:1:17 | Import | semmle.label | [Import] Import |
 | Foo.qll:1:1:1:17 | Import | semmle.order | 1 |
-<<<<<<< HEAD
-| Foo.qll:1:1:25:2 | TopLevel | semmle.label | [TopLevel] TopLevel |
-| Foo.qll:1:1:25:2 | TopLevel | semmle.order | 1 |
+| Foo.qll:1:1:27:2 | TopLevel | semmle.label | [TopLevel] TopLevel |
+| Foo.qll:1:1:27:2 | TopLevel | semmle.order | 1 |
 | Foo.qll:3:1:7:1 | Class Foo | semmle.label | [Class] Class Foo |
 | Foo.qll:3:1:7:1 | Class Foo | semmle.order | 3 |
-=======
-| Foo.qll:1:1:27:2 | TopLevel | semmle.label | [TopLevel] TopLevel |
-| Foo.qll:1:1:27:2 | TopLevel | semmle.order | 1 |
-| Foo.qll:3:1:7:1 | Foo | semmle.label | [Class] Foo |
-| Foo.qll:3:1:7:1 | Foo | semmle.order | 3 |
->>>>>>> 33ed98e8
 | Foo.qll:3:19:3:22 | TypeExpr | semmle.label | [TypeExpr] TypeExpr |
 | Foo.qll:3:19:3:22 | TypeExpr | semmle.order | 4 |
 | Foo.qll:4:3:4:17 | CharPred Foo | semmle.label | [CharPred] CharPred Foo |
@@ -72,13 +65,8 @@
 | Foo.qll:10:69:10:73 | inner | semmle.order | 32 |
 | Foo.qll:10:69:10:84 | MemberCall | semmle.label | [MemberCall] MemberCall |
 | Foo.qll:10:69:10:84 | MemberCall | semmle.order | 32 |
-<<<<<<< HEAD
-| Foo.qll:13:1:25:1 | ClasslessPredicate calls | semmle.label | [ClasslessPredicate] ClasslessPredicate calls |
-| Foo.qll:13:1:25:1 | ClasslessPredicate calls | semmle.order | 34 |
-=======
-| Foo.qll:13:1:27:1 | calls | semmle.label | [ClasslessPredicate] calls |
-| Foo.qll:13:1:27:1 | calls | semmle.order | 34 |
->>>>>>> 33ed98e8
+| Foo.qll:13:1:27:1 | ClasslessPredicate calls | semmle.label | [ClasslessPredicate] ClasslessPredicate calls |
+| Foo.qll:13:1:27:1 | ClasslessPredicate calls | semmle.order | 34 |
 | Foo.qll:13:17:13:19 | TypeExpr | semmle.label | [TypeExpr] TypeExpr |
 | Foo.qll:13:17:13:19 | TypeExpr | semmle.order | 35 |
 | Foo.qll:13:17:13:21 | f | semmle.label | [VarDecl] f |
@@ -186,15 +174,14 @@
 | printAst.ql:1:1:1:29 | TopLevel | semmle.label | [TopLevel] TopLevel |
 | printAst.ql:1:1:1:29 | TopLevel | semmle.order | 86 |
 edges
-<<<<<<< HEAD
-| Foo.qll:1:1:25:2 | TopLevel | Foo.qll:1:1:1:17 | Import | semmle.label | getAnImport() |
-| Foo.qll:1:1:25:2 | TopLevel | Foo.qll:1:1:1:17 | Import | semmle.order | 1 |
-| Foo.qll:1:1:25:2 | TopLevel | Foo.qll:3:1:7:1 | Class Foo | semmle.label | getAClass() |
-| Foo.qll:1:1:25:2 | TopLevel | Foo.qll:3:1:7:1 | Class Foo | semmle.order | 3 |
-| Foo.qll:1:1:25:2 | TopLevel | Foo.qll:9:7:11:1 | ClasslessPredicate foo | semmle.label | getAPredicate() |
-| Foo.qll:1:1:25:2 | TopLevel | Foo.qll:9:7:11:1 | ClasslessPredicate foo | semmle.order | 16 |
-| Foo.qll:1:1:25:2 | TopLevel | Foo.qll:13:1:25:1 | ClasslessPredicate calls | semmle.label | getAPredicate() |
-| Foo.qll:1:1:25:2 | TopLevel | Foo.qll:13:1:25:1 | ClasslessPredicate calls | semmle.order | 34 |
+| Foo.qll:1:1:27:2 | TopLevel | Foo.qll:1:1:1:17 | Import | semmle.label | getAnImport() |
+| Foo.qll:1:1:27:2 | TopLevel | Foo.qll:1:1:1:17 | Import | semmle.order | 1 |
+| Foo.qll:1:1:27:2 | TopLevel | Foo.qll:3:1:7:1 | Class Foo | semmle.label | getAClass() |
+| Foo.qll:1:1:27:2 | TopLevel | Foo.qll:3:1:7:1 | Class Foo | semmle.order | 3 |
+| Foo.qll:1:1:27:2 | TopLevel | Foo.qll:9:7:11:1 | ClasslessPredicate foo | semmle.label | getAPredicate() |
+| Foo.qll:1:1:27:2 | TopLevel | Foo.qll:9:7:11:1 | ClasslessPredicate foo | semmle.order | 16 |
+| Foo.qll:1:1:27:2 | TopLevel | Foo.qll:13:1:27:1 | ClasslessPredicate calls | semmle.label | getAPredicate() |
+| Foo.qll:1:1:27:2 | TopLevel | Foo.qll:13:1:27:1 | ClasslessPredicate calls | semmle.order | 34 |
 | Foo.qll:3:1:7:1 | Class Foo | Foo.qll:3:19:3:22 | TypeExpr | semmle.label | getASuperType() |
 | Foo.qll:3:1:7:1 | Class Foo | Foo.qll:3:19:3:22 | TypeExpr | semmle.order | 4 |
 | Foo.qll:3:1:7:1 | Class Foo | Foo.qll:4:3:4:17 | CharPred Foo | semmle.label | getCharPred() |
@@ -203,24 +190,6 @@
 | Foo.qll:3:1:7:1 | Class Foo | Foo.qll:6:3:6:38 | ClassPredicate toString | semmle.order | 10 |
 | Foo.qll:4:3:4:17 | CharPred Foo | Foo.qll:4:11:4:15 | ComparisonFormula | semmle.label | getBody() |
 | Foo.qll:4:3:4:17 | CharPred Foo | Foo.qll:4:11:4:15 | ComparisonFormula | semmle.order | 6 |
-=======
-| Foo.qll:1:1:27:2 | TopLevel | Foo.qll:1:1:1:17 | Import | semmle.label | getAMember() |
-| Foo.qll:1:1:27:2 | TopLevel | Foo.qll:1:1:1:17 | Import | semmle.order | 1 |
-| Foo.qll:1:1:27:2 | TopLevel | Foo.qll:3:1:7:1 | Foo | semmle.label | getAMember() |
-| Foo.qll:1:1:27:2 | TopLevel | Foo.qll:3:1:7:1 | Foo | semmle.order | 3 |
-| Foo.qll:1:1:27:2 | TopLevel | Foo.qll:9:7:11:1 | foo | semmle.label | getAMember() |
-| Foo.qll:1:1:27:2 | TopLevel | Foo.qll:9:7:11:1 | foo | semmle.order | 16 |
-| Foo.qll:1:1:27:2 | TopLevel | Foo.qll:13:1:27:1 | calls | semmle.label | getAMember() |
-| Foo.qll:1:1:27:2 | TopLevel | Foo.qll:13:1:27:1 | calls | semmle.order | 34 |
-| Foo.qll:3:1:7:1 | Foo | Foo.qll:3:19:3:22 | TypeExpr | semmle.label | getASuperType() |
-| Foo.qll:3:1:7:1 | Foo | Foo.qll:3:19:3:22 | TypeExpr | semmle.order | 4 |
-| Foo.qll:3:1:7:1 | Foo | Foo.qll:4:3:4:17 | CharPred | semmle.label | getCharPred() |
-| Foo.qll:3:1:7:1 | Foo | Foo.qll:4:3:4:17 | CharPred | semmle.order | 5 |
-| Foo.qll:3:1:7:1 | Foo | Foo.qll:6:3:6:38 | ClassPredicate | semmle.label | getClassPredicate(_) |
-| Foo.qll:3:1:7:1 | Foo | Foo.qll:6:3:6:38 | ClassPredicate | semmle.order | 10 |
-| Foo.qll:4:3:4:17 | CharPred | Foo.qll:4:11:4:15 | ComparisonFormula | semmle.label | getBody() |
-| Foo.qll:4:3:4:17 | CharPred | Foo.qll:4:11:4:15 | ComparisonFormula | semmle.order | 6 |
->>>>>>> 33ed98e8
 | Foo.qll:4:11:4:15 | ComparisonFormula | Foo.qll:4:11:4:11 | Integer | semmle.label | getLeftOperand() |
 | Foo.qll:4:11:4:15 | ComparisonFormula | Foo.qll:4:11:4:11 | Integer | semmle.order | 6 |
 | Foo.qll:4:11:4:15 | ComparisonFormula | Foo.qll:4:13:4:13 | ComparisonOp | semmle.label | getOperator() |
@@ -271,17 +240,10 @@
 | Foo.qll:10:27:10:50 | ComparisonFormula | Foo.qll:10:46:10:50 | String | semmle.order | 30 |
 | Foo.qll:10:69:10:84 | MemberCall | Foo.qll:10:69:10:73 | inner | semmle.label | getBase() |
 | Foo.qll:10:69:10:84 | MemberCall | Foo.qll:10:69:10:73 | inner | semmle.order | 32 |
-<<<<<<< HEAD
-| Foo.qll:13:1:25:1 | ClasslessPredicate calls | Foo.qll:13:17:13:21 | f | semmle.label | getParameter(_) |
-| Foo.qll:13:1:25:1 | ClasslessPredicate calls | Foo.qll:13:17:13:21 | f | semmle.order | 35 |
-| Foo.qll:13:1:25:1 | ClasslessPredicate calls | Foo.qll:14:3:24:23 | Disjunction | semmle.label | getBody() |
-| Foo.qll:13:1:25:1 | ClasslessPredicate calls | Foo.qll:14:3:24:23 | Disjunction | semmle.order | 37 |
-=======
-| Foo.qll:13:1:27:1 | calls | Foo.qll:13:17:13:21 | f | semmle.label | getParameter(_) |
-| Foo.qll:13:1:27:1 | calls | Foo.qll:13:17:13:21 | f | semmle.order | 35 |
-| Foo.qll:13:1:27:1 | calls | Foo.qll:14:3:26:14 | Disjunction | semmle.label | getBody() |
-| Foo.qll:13:1:27:1 | calls | Foo.qll:14:3:26:14 | Disjunction | semmle.order | 37 |
->>>>>>> 33ed98e8
+| Foo.qll:13:1:27:1 | ClasslessPredicate calls | Foo.qll:13:17:13:21 | f | semmle.label | getParameter(_) |
+| Foo.qll:13:1:27:1 | ClasslessPredicate calls | Foo.qll:13:17:13:21 | f | semmle.order | 35 |
+| Foo.qll:13:1:27:1 | ClasslessPredicate calls | Foo.qll:14:3:26:14 | Disjunction | semmle.label | getBody() |
+| Foo.qll:13:1:27:1 | ClasslessPredicate calls | Foo.qll:14:3:26:14 | Disjunction | semmle.order | 37 |
 | Foo.qll:13:17:13:21 | f | Foo.qll:13:17:13:19 | TypeExpr | semmle.label | getTypeExpr() |
 | Foo.qll:13:17:13:21 | f | Foo.qll:13:17:13:19 | TypeExpr | semmle.order | 35 |
 | Foo.qll:14:3:14:10 | PredicateCall | Foo.qll:14:9:14:9 | f | semmle.label | getArgument(_) |
@@ -373,11 +335,6 @@
 | Foo.qll:24:17:24:21 | AddExpr | Foo.qll:24:17:24:17 | Integer | semmle.label | getLeftOperand() |
 | Foo.qll:24:17:24:21 | AddExpr | Foo.qll:24:17:24:17 | Integer | semmle.order | 79 |
 | Foo.qll:24:17:24:21 | AddExpr | Foo.qll:24:21:24:21 | Integer | semmle.label | getRightOperand() |
-<<<<<<< HEAD
-| Foo.qll:24:17:24:21 | AddExpr | Foo.qll:24:21:24:21 | Integer | semmle.order | 80 |
-| printAst.ql:1:1:1:29 | TopLevel | printAst.ql:1:1:1:28 | Import | semmle.label | getAnImport() |
-| printAst.ql:1:1:1:29 | TopLevel | printAst.ql:1:1:1:28 | Import | semmle.order | 81 |
-=======
 | Foo.qll:24:17:24:21 | AddExpr | Foo.qll:24:21:24:21 | Integer | semmle.order | 81 |
 | Foo.qll:26:3:26:14 | ComparisonFormula | Foo.qll:26:3:26:6 | Boolean | semmle.label | getLeftOperand() |
 | Foo.qll:26:3:26:14 | ComparisonFormula | Foo.qll:26:3:26:6 | Boolean | semmle.order | 82 |
@@ -385,8 +342,7 @@
 | Foo.qll:26:3:26:14 | ComparisonFormula | Foo.qll:26:8:26:8 | ComparisonOp | semmle.order | 84 |
 | Foo.qll:26:3:26:14 | ComparisonFormula | Foo.qll:26:10:26:14 | Boolean | semmle.label | getRightOperand() |
 | Foo.qll:26:3:26:14 | ComparisonFormula | Foo.qll:26:10:26:14 | Boolean | semmle.order | 85 |
-| printAst.ql:1:1:1:29 | TopLevel | printAst.ql:1:1:1:28 | Import | semmle.label | getAMember() |
+| printAst.ql:1:1:1:29 | TopLevel | printAst.ql:1:1:1:28 | Import | semmle.label | getAnImport() |
 | printAst.ql:1:1:1:29 | TopLevel | printAst.ql:1:1:1:28 | Import | semmle.order | 86 |
->>>>>>> 33ed98e8
 graphProperties
 | semmle.graphKind | tree |