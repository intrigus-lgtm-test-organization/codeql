--- conflicted
+++ resolved
@@ -102,13 +102,8 @@
     cfg.hasFlowPath(source, sink) and
     cfg.isSource(source.getNode(), castLittle) and
     cfg.isSink(sink.getNode(), castBig) and
-<<<<<<< HEAD
     arrTo = getFinalType(castBig.getType()) and
-    not (typeFrom instanceof ArrayType or typeFrom.getUnderlyingType() instanceof ArrayType) and
-=======
-    arrTo = getFinalType(castBig.getTypeExpr().getType()) and
     not typeFrom.getUnderlyingType() instanceof ArrayType and
->>>>>>> 62ccceb5
     not typeFrom instanceof PointerType and
     not castLittle
         .getOperand()
