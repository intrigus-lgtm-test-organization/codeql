private import internal.ValueNumberingInternal
private import internal.ValueNumberingImports

/**
 * The value number assigned to a particular set of instructions that produce equivalent results.
 */
class ValueNumber extends TValueNumber {
  final string toString() { result = "GVN" }

  final string getDebugString() { result = strictconcat(getAnInstruction().getResultId(), ", ") }

  final Language::Location getLocation() {
    if
      exists(Instruction i |
        i = getAnInstruction() and not i.getLocation() instanceof Language::UnknownLocation
      )
    then
      result =
        min(Language::Location l |
          l = getAnInstruction().getLocation() and not l instanceof Language::UnknownLocation
        |
          l
          order by
            l.getFile().getAbsolutePath(), l.getStartLine(), l.getStartColumn(), l.getEndLine(),
            l.getEndColumn()
        )
    else result instanceof Language::UnknownDefaultLocation
  }

  /**
   * Gets the instructions that have been assigned this value number. This will always produce at
   * least one result.
   */
  final Instruction getAnInstruction() { this = valueNumber(result) }

  /**
   * Gets one of the instructions that was assigned this value number. The chosen instuction is
   * deterministic but arbitrary. Intended for use only in debugging.
   */
  final Instruction getExampleInstruction() {
    result =
      min(Instruction instr |
        instr = getAnInstruction()
      |
        instr order by instr.getBlock().getDisplayIndex(), instr.getDisplayIndexInBlock()
      )
  }

  /**
   * Gets an `Operand` whose definition is exact and has this value number.
   */
  final Operand getAUse() { this = valueNumber(result.getDef()) }

  final string getKind() {
    this instanceof TVariableAddressValueNumber and result = "VariableAddress"
    or
    this instanceof TInitializeParameterValueNumber and result = "InitializeParameter"
    or
<<<<<<< HEAD
=======
    this instanceof TInitializeThisValueNumber and result = "InitializeThis"
    or
    this instanceof TConstantValueNumber and result = "Constant"
    or
>>>>>>> ff6936ca
    this instanceof TStringConstantValueNumber and result = "StringConstant"
    or
    this instanceof TFieldAddressValueNumber and result = "FieldAddress"
    or
    this instanceof TBinaryValueNumber and result = "Binary"
    or
    this instanceof TPointerArithmeticValueNumber and result = "PointerArithmetic"
    or
    this instanceof TUnaryValueNumber and result = "Unary"
    or
    this instanceof TInheritanceConversionValueNumber and result = "InheritanceConversion"
    or
    this instanceof TLoadTotalOverlapValueNumber and result = "LoadTotalOverlap"
    or
    this instanceof TUniqueValueNumber and result = "Unique"
  }
}

/**
 * Gets the value number assigned to `instr`, if any. Returns at most one result.
 */
ValueNumber valueNumber(Instruction instr) { result = tvalueNumber(instr) }

/**
 * Gets the value number assigned to the exact definition of `op`, if any.
 * Returns at most one result.
 */
ValueNumber valueNumberOfOperand(Operand op) { result = tvalueNumberOfOperand(op) }<|MERGE_RESOLUTION|>--- conflicted
+++ resolved
@@ -56,13 +56,8 @@
     or
     this instanceof TInitializeParameterValueNumber and result = "InitializeParameter"
     or
-<<<<<<< HEAD
-=======
-    this instanceof TInitializeThisValueNumber and result = "InitializeThis"
-    or
     this instanceof TConstantValueNumber and result = "Constant"
     or
->>>>>>> ff6936ca
     this instanceof TStringConstantValueNumber and result = "StringConstant"
     or
     this instanceof TFieldAddressValueNumber and result = "FieldAddress"
