edges
| UrlRedirect.cs:12:31:12:53 | access to property QueryString : NameValueCollection | UrlRedirect.cs:12:31:12:61 | access to indexer |
| UrlRedirect.cs:22:22:22:44 | access to property QueryString : NameValueCollection | UrlRedirect.cs:47:29:47:31 | access to local variable url |
| UrlRedirect.cs:37:44:37:66 | access to property QueryString : NameValueCollection | UrlRedirect.cs:37:44:37:74 | access to indexer |
| UrlRedirect.cs:38:47:38:69 | access to property QueryString : NameValueCollection | UrlRedirect.cs:38:47:38:77 | access to indexer |
| UrlRedirectCore.cs:13:44:13:48 | value : String | UrlRedirectCore.cs:16:22:16:26 | access to parameter value |
| UrlRedirectCore.cs:13:44:13:48 | value : String | UrlRedirectCore.cs:19:44:19:48 | access to parameter value : String |
| UrlRedirectCore.cs:13:44:13:48 | value : String | UrlRedirectCore.cs:25:46:25:50 | access to parameter value : String |
| UrlRedirectCore.cs:13:44:13:48 | value : String | UrlRedirectCore.cs:31:66:31:70 | access to parameter value |
| UrlRedirectCore.cs:13:44:13:48 | value : String | UrlRedirectCore.cs:34:49:34:53 | access to parameter value : String |
| UrlRedirectCore.cs:13:44:13:48 | value : String | UrlRedirectCore.cs:37:69:37:73 | access to parameter value |
| UrlRedirectCore.cs:13:44:13:48 | value : String | UrlRedirectCore.cs:40:39:40:53 | ... + ... |
| UrlRedirectCore.cs:19:44:19:48 | access to parameter value : String | UrlRedirectCore.cs:19:44:19:48 | call to operator implicit conversion |
| UrlRedirectCore.cs:25:46:25:50 | access to parameter value : String | UrlRedirectCore.cs:25:46:25:50 | call to operator implicit conversion |
| UrlRedirectCore.cs:34:49:34:53 | access to parameter value : String | UrlRedirectCore.cs:34:49:34:53 | call to operator implicit conversion |
| UrlRedirectCore.cs:45:51:45:55 | value : String | UrlRedirectCore.cs:48:28:48:32 | access to parameter value |
| UrlRedirectCore.cs:45:51:45:55 | value : String | UrlRedirectCore.cs:53:40:53:44 | access to parameter value : String |
| UrlRedirectCore.cs:45:51:45:55 | value : String | UrlRedirectCore.cs:56:31:56:35 | access to parameter value |
| UrlRedirectCore.cs:53:40:53:44 | access to parameter value : String | UrlRedirectCore.cs:53:32:53:45 | object creation of type Uri |
nodes
| UrlRedirect.cs:12:31:12:53 | access to property QueryString : NameValueCollection | semmle.label | access to property QueryString : NameValueCollection |
| UrlRedirect.cs:12:31:12:61 | access to indexer | semmle.label | access to indexer |
| UrlRedirect.cs:22:22:22:44 | access to property QueryString : NameValueCollection | semmle.label | access to property QueryString : NameValueCollection |
| UrlRedirect.cs:37:44:37:66 | access to property QueryString : NameValueCollection | semmle.label | access to property QueryString : NameValueCollection |
| UrlRedirect.cs:37:44:37:74 | access to indexer | semmle.label | access to indexer |
| UrlRedirect.cs:38:47:38:69 | access to property QueryString : NameValueCollection | semmle.label | access to property QueryString : NameValueCollection |
| UrlRedirect.cs:38:47:38:77 | access to indexer | semmle.label | access to indexer |
| UrlRedirect.cs:47:29:47:31 | access to local variable url | semmle.label | access to local variable url |
| UrlRedirectCore.cs:13:44:13:48 | value : String | semmle.label | value : String |
| UrlRedirectCore.cs:16:22:16:26 | access to parameter value | semmle.label | access to parameter value |
| UrlRedirectCore.cs:19:44:19:48 | access to parameter value : String | semmle.label | access to parameter value : String |
| UrlRedirectCore.cs:19:44:19:48 | call to operator implicit conversion | semmle.label | call to operator implicit conversion |
| UrlRedirectCore.cs:25:46:25:50 | access to parameter value : String | semmle.label | access to parameter value : String |
| UrlRedirectCore.cs:25:46:25:50 | call to operator implicit conversion | semmle.label | call to operator implicit conversion |
| UrlRedirectCore.cs:31:66:31:70 | access to parameter value | semmle.label | access to parameter value |
| UrlRedirectCore.cs:34:49:34:53 | access to parameter value : String | semmle.label | access to parameter value : String |
| UrlRedirectCore.cs:34:49:34:53 | call to operator implicit conversion | semmle.label | call to operator implicit conversion |
| UrlRedirectCore.cs:37:69:37:73 | access to parameter value | semmle.label | access to parameter value |
| UrlRedirectCore.cs:40:39:40:53 | ... + ... | semmle.label | ... + ... |
| UrlRedirectCore.cs:45:51:45:55 | value : String | semmle.label | value : String |
| UrlRedirectCore.cs:48:28:48:32 | access to parameter value | semmle.label | access to parameter value |
| UrlRedirectCore.cs:53:32:53:45 | object creation of type Uri | semmle.label | object creation of type Uri |
| UrlRedirectCore.cs:53:40:53:44 | access to parameter value : String | semmle.label | access to parameter value : String |
| UrlRedirectCore.cs:56:31:56:35 | access to parameter value | semmle.label | access to parameter value |
<<<<<<< HEAD
=======
subpaths
>>>>>>> c9b50f3c
#select
| UrlRedirect.cs:12:31:12:61 | access to indexer | UrlRedirect.cs:12:31:12:53 | access to property QueryString : NameValueCollection | UrlRedirect.cs:12:31:12:61 | access to indexer | Untrusted URL redirection due to $@. | UrlRedirect.cs:12:31:12:53 | access to property QueryString | user-provided value |
| UrlRedirect.cs:37:44:37:74 | access to indexer | UrlRedirect.cs:37:44:37:66 | access to property QueryString : NameValueCollection | UrlRedirect.cs:37:44:37:74 | access to indexer | Untrusted URL redirection due to $@. | UrlRedirect.cs:37:44:37:66 | access to property QueryString | user-provided value |
| UrlRedirect.cs:38:47:38:77 | access to indexer | UrlRedirect.cs:38:47:38:69 | access to property QueryString : NameValueCollection | UrlRedirect.cs:38:47:38:77 | access to indexer | Untrusted URL redirection due to $@. | UrlRedirect.cs:38:47:38:69 | access to property QueryString | user-provided value |
| UrlRedirect.cs:47:29:47:31 | access to local variable url | UrlRedirect.cs:22:22:22:44 | access to property QueryString : NameValueCollection | UrlRedirect.cs:47:29:47:31 | access to local variable url | Untrusted URL redirection due to $@. | UrlRedirect.cs:22:22:22:44 | access to property QueryString | user-provided value |
| UrlRedirectCore.cs:16:22:16:26 | access to parameter value | UrlRedirectCore.cs:13:44:13:48 | value : String | UrlRedirectCore.cs:16:22:16:26 | access to parameter value | Untrusted URL redirection due to $@. | UrlRedirectCore.cs:13:44:13:48 | value | user-provided value |
| UrlRedirectCore.cs:19:44:19:48 | call to operator implicit conversion | UrlRedirectCore.cs:13:44:13:48 | value : String | UrlRedirectCore.cs:19:44:19:48 | call to operator implicit conversion | Untrusted URL redirection due to $@. | UrlRedirectCore.cs:13:44:13:48 | value | user-provided value |
| UrlRedirectCore.cs:25:46:25:50 | call to operator implicit conversion | UrlRedirectCore.cs:13:44:13:48 | value : String | UrlRedirectCore.cs:25:46:25:50 | call to operator implicit conversion | Untrusted URL redirection due to $@. | UrlRedirectCore.cs:13:44:13:48 | value | user-provided value |
| UrlRedirectCore.cs:31:66:31:70 | access to parameter value | UrlRedirectCore.cs:13:44:13:48 | value : String | UrlRedirectCore.cs:31:66:31:70 | access to parameter value | Untrusted URL redirection due to $@. | UrlRedirectCore.cs:13:44:13:48 | value | user-provided value |
| UrlRedirectCore.cs:34:49:34:53 | call to operator implicit conversion | UrlRedirectCore.cs:13:44:13:48 | value : String | UrlRedirectCore.cs:34:49:34:53 | call to operator implicit conversion | Untrusted URL redirection due to $@. | UrlRedirectCore.cs:13:44:13:48 | value | user-provided value |
| UrlRedirectCore.cs:37:69:37:73 | access to parameter value | UrlRedirectCore.cs:13:44:13:48 | value : String | UrlRedirectCore.cs:37:69:37:73 | access to parameter value | Untrusted URL redirection due to $@. | UrlRedirectCore.cs:13:44:13:48 | value | user-provided value |
| UrlRedirectCore.cs:40:39:40:53 | ... + ... | UrlRedirectCore.cs:13:44:13:48 | value : String | UrlRedirectCore.cs:40:39:40:53 | ... + ... | Untrusted URL redirection due to $@. | UrlRedirectCore.cs:13:44:13:48 | value | user-provided value |
| UrlRedirectCore.cs:48:28:48:32 | access to parameter value | UrlRedirectCore.cs:45:51:45:55 | value : String | UrlRedirectCore.cs:48:28:48:32 | access to parameter value | Untrusted URL redirection due to $@. | UrlRedirectCore.cs:45:51:45:55 | value | user-provided value |
| UrlRedirectCore.cs:53:32:53:45 | object creation of type Uri | UrlRedirectCore.cs:45:51:45:55 | value : String | UrlRedirectCore.cs:53:32:53:45 | object creation of type Uri | Untrusted URL redirection due to $@. | UrlRedirectCore.cs:45:51:45:55 | value | user-provided value |
| UrlRedirectCore.cs:56:31:56:35 | access to parameter value | UrlRedirectCore.cs:45:51:45:55 | value : String | UrlRedirectCore.cs:56:31:56:35 | access to parameter value | Untrusted URL redirection due to $@. | UrlRedirectCore.cs:45:51:45:55 | value | user-provided value |<|MERGE_RESOLUTION|>--- conflicted
+++ resolved
@@ -42,10 +42,7 @@
 | UrlRedirectCore.cs:53:32:53:45 | object creation of type Uri | semmle.label | object creation of type Uri |
 | UrlRedirectCore.cs:53:40:53:44 | access to parameter value : String | semmle.label | access to parameter value : String |
 | UrlRedirectCore.cs:56:31:56:35 | access to parameter value | semmle.label | access to parameter value |
-<<<<<<< HEAD
-=======
 subpaths
->>>>>>> c9b50f3c
 #select
 | UrlRedirect.cs:12:31:12:61 | access to indexer | UrlRedirect.cs:12:31:12:53 | access to property QueryString : NameValueCollection | UrlRedirect.cs:12:31:12:61 | access to indexer | Untrusted URL redirection due to $@. | UrlRedirect.cs:12:31:12:53 | access to property QueryString | user-provided value |
 | UrlRedirect.cs:37:44:37:74 | access to indexer | UrlRedirect.cs:37:44:37:66 | access to property QueryString : NameValueCollection | UrlRedirect.cs:37:44:37:74 | access to indexer | Untrusted URL redirection due to $@. | UrlRedirect.cs:37:44:37:66 | access to property QueryString | user-provided value |
